--- conflicted
+++ resolved
@@ -135,11 +135,8 @@
         - GT.fmt_markdown
         - GT.fmt_units
         - GT.fmt_image
-<<<<<<< HEAD
         - GT.fmt_icon
-=======
         - GT.fmt_flag
->>>>>>> 549b89e2
         - GT.fmt_nanoplot
         - GT.fmt
         - GT.data_color
