--- conflicted
+++ resolved
@@ -213,12 +213,8 @@
       contents:
         - GT.save
         - GT.show
-<<<<<<< HEAD
         - GT.write_html
-=======
-        - GT.as_raw_html
         - GT.as_latex
->>>>>>> f1c8c941
     - title: Value formatting functions
       desc: >
         If you have single values (or lists of them) in need of formatting, we have a set of
