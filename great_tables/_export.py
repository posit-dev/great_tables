--- conflicted
+++ resolved
@@ -9,10 +9,7 @@
 from pathlib import Path
 from typing import TYPE_CHECKING, Literal
 
-<<<<<<< HEAD
 from css_inline import inline, inline_fragment
-=======
->>>>>>> 925fa416
 from typing_extensions import TypeAlias
 
 from ._helpers import random_id
