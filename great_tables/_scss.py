from __future__ import annotations

import pkg_resources
import re

from dataclasses import fields
from functools import partial
from typing import Optional, Union
from string import Template

from ._gt_data import GTData
from ._utils import _as_css_font_family_attr, _unique_set
from ._utils_color import _ideal_fgnd_color, _html_color

DEFAULTS_TABLE_BACKGROUND = (
    "heading_background_color",
    "column_labels_background_color",
    "row_group_background_color",
    "stub_background_color",
    "stub_row_group_background_color",
    "summary_row_background_color",
    "grand_summary_row_background_color",
    "footnotes_background_color",
    "source_notes_background_color",
)

FONT_COLOR_VARS = (
    "table_background_color",
    "heading_background_color",
    "column_labels_background_color",
    "column_labels_background_color",
    "row_group_background_color",
    "stub_background_color",
    "stub_row_group_background_color",
    "summary_row_background_color",
    "grand_summary_row_background_color",
    "footnotes_background_color",
    "source_notes_background_color",
)


def _font_color(color: str, table_font_color: str, table_font_color_light: str) -> str:

    if color == "transparent":
        # With the `transparent` color, the font color should have the same value
        # as the `table_font_color` option since the background will be transparent
        return table_font_color
    if color in ["currentcolor", "currentColor", "inherit", "initial", "unset"]:
        # For the other valid CSS color attribute values, we should pass them through
        return color

    # Normalize the color to a hexadecimal value
    color_normalized = _html_color(colors=[color])

    # Determine the ideal font color given the different background colors
    ideal_font_color = _ideal_fgnd_color(
        bgnd_color=color_normalized[0],
        light=table_font_color,
        dark=table_font_color_light,
    )

    return ideal_font_color


def _css_add(value: Union[str, int], amount: int) -> Union[str, int]:
    if isinstance(value, int):
        return value + amount
    elif value.endswith("px"):
        return f"{int(value[:-2]) + amount}px"
    elif value.endswith("%"):
        return f"{int(value[:-1]) + amount}%"
    else:
        raise NotImplementedError(f"Unable to add to CSS value: {value}")


<<<<<<< HEAD
def _compile_scss(data: GTData, id: Optional[str], compress: bool = True) -> str:
=======
def compile_scss(
    data: GTData, id: Optional[str], compress: bool = True, all_important: bool = False
) -> str:
>>>>>>> 13d652ef
    """Return CSS for styling a table, based on options set."""

    # Obtain the SCSS options dictionary
    options = {field.name: getattr(data._options, field.name) for field in fields(data._options)}

    # Get collection of parameters that pertain to SCSS ----
    params = {k: opt.value for k, opt in options.items() if opt.scss and opt.value is not None}
    scss_defaults = {k: params.get("table_background_color") for k in DEFAULTS_TABLE_BACKGROUND}
    scss_params = {**scss_defaults, **params}

    # font color variables
    # TODO: at this stage, the params below (e.g. table_font_color) have to exist, right?
    p_font_color = partial(
        _font_color,
        table_font_color=params["table_font_color"],
        table_font_color_light=params["table_font_color_light"],
    )

    font_params = {f"font_color_{k}": p_font_color(scss_params[k]) for k in FONT_COLOR_VARS}

    final_params = {
        **scss_params,
        **font_params,
        "heading_subtitle_padding_top": _css_add(scss_params["heading_padding"], -1),
        "heading_subtitle_padding_bottom": _css_add(scss_params["heading_padding"], 1),
        "heading_padding_bottom": _css_add(scss_params["heading_padding"], 1),
    }

    # Handle table id ----
    # Determine whether the table has an ID
    has_id = id is not None

    # Obtain the `table_id` value (might be set, might be None)
    # table_id = data._options._get_option_value(option="table_id")

    # TODO: need to implement a function to normalize color (`html_color()`)

    # Handle fonts ----
    # Get the unique list of fonts from `gt_options_dict`
    font_list = _unique_set(data._options.table_font_names.value)

    # Generate a `font-family` string
    if font_list is not None:
        font_family_attr = _as_css_font_family_attr(fonts=font_list)
    else:
        font_family_attr = ""

    # Generate styles ----
    gt_table_open_str = f"#{id} table" if has_id else ".gt_table"

    gt_table_class_str = f"""{gt_table_open_str} {{
          {font_family_attr}
          -webkit-font-smoothing: antialiased;
          -moz-osx-font-smoothing: grayscale;
        }}"""

    gt_styles_default_file = open(
        pkg_resources.resource_filename("great_tables", "css/gt_styles_default.scss")
    )

    gt_styles_default = gt_styles_default_file.read()

    if compress:
        gt_styles_default = re.sub(r"\s+", " ", gt_styles_default, 0, re.MULTILINE)
        gt_styles_default = re.sub(r"}", "}\n", gt_styles_default, 0, re.MULTILINE)

    compiled_css = Template(gt_styles_default).substitute(final_params)

    if has_id:
        compiled_css = re.sub(r"\.gt_", f"#{id} .gt_", compiled_css, 0, re.MULTILINE)
        compiled_css = re.sub(r"thead", f"#{id} thead", compiled_css, 0, re.MULTILINE)
        compiled_css = re.sub(r"^( p|p) \{", f"#{id} p {{", compiled_css, 0, re.MULTILINE)

    if all_important:
        compiled_css = re.sub(r";", " !important;", compiled_css, 0, re.MULTILINE)

    finalized_css = f"{gt_table_class_str}\n\n{compiled_css}"

    return finalized_css<|MERGE_RESOLUTION|>--- conflicted
+++ resolved
@@ -73,13 +73,9 @@
         raise NotImplementedError(f"Unable to add to CSS value: {value}")
 
 
-<<<<<<< HEAD
-def _compile_scss(data: GTData, id: Optional[str], compress: bool = True) -> str:
-=======
 def compile_scss(
     data: GTData, id: Optional[str], compress: bool = True, all_important: bool = False
 ) -> str:
->>>>>>> 13d652ef
     """Return CSS for styling a table, based on options set."""
 
     # Obtain the SCSS options dictionary
