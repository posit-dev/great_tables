--- conflicted
+++ resolved
@@ -128,37 +128,6 @@
     return f"font-family: {fonts_str};"
 
 
-<<<<<<< HEAD
-def _object_as_dict(v: Any) -> Any:
-    try:
-        return v.object_as_dict()
-    except Exception:
-        pass
-    if isinstance(v, PdDataFrame):
-        return v.to_dict()
-    if isinstance(v, (tuple, list)):
-        return list(_object_as_dict(i) for i in v)
-    if isinstance(v, dict):
-        return dict((k, _object_as_dict(val)) for (k, val) in v.items())
-    if type(v) is type(_object_as_dict):  # FIXME figure out how to get "function"
-        return f"<function {v.__name__}>"
-    try:
-        d = vars(v)
-    except TypeError:
-        try:
-            json.dumps(v)
-        except TypeError:
-            return "JSON_UNSERIALIZABLE"
-        return v
-    return dict((k, _object_as_dict(v)) for (k, v) in d.items())
-
-
-def prettify_gt_object(v: Any) -> str:
-    return json.dumps(_object_as_dict(v), indent=2)
-
-
-=======
->>>>>>> 47711789
 def _collapse_list_elements(lst: list[Any], separator: str = "") -> str:
     """
     Concatenates all elements of a list into a single string, separated by a given separator.
