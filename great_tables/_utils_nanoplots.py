--- conflicted
+++ resolved
@@ -3,14 +3,9 @@
 from typing import Any, Callable
 
 import numpy as np
-<<<<<<< HEAD
-
-from great_tables._tbl_data import Agnostic, is_na
-from great_tables._utils import _flatten_list, _match_arg
-=======
+
 from ._tbl_data import Agnostic, is_na
-from ._utils import _match_arg, _flatten_list
->>>>>>> c2acdbe3
+from ._utils import _flatten_list, _match_arg
 
 REFERENCE_LINE_KEYWORDS = ["mean", "median", "min", "max", "q1", "q3"]
 
