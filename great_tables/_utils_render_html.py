from __future__ import annotations

from itertools import chain, groupby
from math import isnan
from typing import Any, cast

from great_tables._spanners import spanners_print_matrix
from htmltools import HTML, TagList, css, tags

from ._gt_data import GTData, Styles, GroupRowInfo
from ._tbl_data import _get_cell, cast_frame_to_string, n_rows, replace_null_frame
from ._text import _process_text, _process_text_id
from ._utils import heading_has_subtitle, heading_has_title, seq_groups
from . import _locations as loc


def _is_loc(loc: str | loc.Loc, cls: type[loc.Loc]):
    if isinstance(loc, str):
        return loc == cls.groups

    return isinstance(loc, cls)


def _flatten_styles(styles: Styles, wrap: bool = False) -> str:
    # flatten all StyleInfo.styles lists
    style_entries = list(chain(*[x.styles for x in styles]))
    rendered_styles = [el._to_html_style() for el in style_entries]

    # TODO dedupe rendered styles in sequence

    if wrap:
        if rendered_styles:
            # return style html attribute
            return f' style="{" ".join(rendered_styles)}"'
        # if no rendered styles, just return a blank
        return ""
    if rendered_styles:
        # return space-separated list of rendered styles
        return " ".join(rendered_styles)
    # if not wrapping the styles for html element,
    # return None so htmltools omits a style attribute
    return None


def create_heading_component_h(data: GTData) -> str:
    title = data._heading.title
    subtitle = data._heading.subtitle

    has_title = heading_has_title(title)
    has_subtitle = heading_has_subtitle(subtitle)

    # If there is no title or heading component, then return an empty string
    if not has_title and not has_subtitle:
        return ""

    # Raise an error if there is a subtitle but no title
    if not has_title and has_subtitle:
        raise ValueError("A subtitle was provided without a title.")

    title = _process_text(title)
    subtitle = _process_text(subtitle)

    # Filter list of StyleInfo for the various header components
    styles_header = [x for x in data._styles if _is_loc(x.locname, loc.LocHeader)]
    styles_title = [x for x in data._styles if _is_loc(x.locname, loc.LocTitle)]
    styles_subtitle = [x for x in data._styles if _is_loc(x.locname, loc.LocSubTitle)]
    title_style = _flatten_styles(styles_header + styles_title, wrap=True)
    subtitle_style = _flatten_styles(styles_header + styles_subtitle, wrap=True)

    # Get the effective number of columns, which is number of columns
    # that will finally be rendered accounting for the stub layout
    n_cols_total = data._boxhead._get_effective_number_of_columns(
        stub=data._stub, options=data._options
    )

    if has_subtitle:
        heading = f"""
  <tr class="gt_heading">
    <td colspan="{n_cols_total}" class="gt_heading gt_title gt_font_normal"{title_style}>{title}</td>
  </tr>
  <tr class="gt_heading">
    <td colspan="{n_cols_total}" class="gt_heading gt_subtitle gt_font_normal gt_bottom_border"{subtitle_style}>{subtitle}</td>
  </tr>"""
    else:
        heading = f"""
  <tr class="gt_heading">
    <td colspan="{n_cols_total}" class="gt_heading gt_title gt_font_normal"{title_style}>{title}</td>
  </tr>"""

    return heading


def create_columns_component_h(data: GTData) -> str:
    """
    Returns the HTML text fragment for the column/spanner labels.
    """

    # Should the column labels be hidden?
    column_labels_hidden: bool = data._options.column_labels_hidden.value

    if column_labels_hidden:
        return ""

    # Get necessary data objects for composing the column labels and spanners
    stubh = data._stubhead
    boxhead = data._boxhead

    # TODO: The body component of the table is only needed for determining RTL alignment
    # is needed in the corresponding column labels
    # body = data._body

    # Get vector representation of stub layout
    stub_layout = data._stub._get_stub_layout(options=data._options)

    # Determine the finalized number of spanner rows
    spanner_row_count = _get_spanners_matrix_height(data=data, omit_columns_row=True)

    # TODO: Modify alignments for RTL support, skip this for now
    # Detect any RTL script characters within the visible columns;
    # this creates a vector the same length as `col_alignment`
    # rtl_detect = [
    #     any(char in rtl_modern_unicode_charset() for char in str(body[x])) for x in range(len(body))
    # ]
    #
    # For any columns containing characters from RTL scripts; we
    # will transform a 'left' alignment to a 'right' alignment
    # for i in range(len(rtl_detect)):
    #     if rtl_detect[i] and col_alignment[i] != "center":
    #         col_alignment[i] = "right"

    # Get the column headings
    headings_info = boxhead._get_default_columns()

    # Filter list of StyleInfo for the various stubhead and column labels components
    styles_stubhead = [x for x in data._styles if _is_loc(x.locname, loc.LocStubhead)]
    styles_column_labels = [x for x in data._styles if _is_loc(x.locname, loc.LocColumnLabels)]
    styles_spanner_label = [x for x in data._styles if _is_loc(x.locname, loc.LocSpannerLabel)]
    styles_column_label = [x for x in data._styles if _is_loc(x.locname, loc.LocColumnLabel)]

    # If columns are present in the stub, then replace with a set stubhead label or nothing
    if len(stub_layout) > 0 and stubh is not None:
        stub_label = stubh
        stub_var = "::stub"
    else:
        stub_label = ""
        stub_var = None

    # Set a default alignment for the stubhead label
    stubhead_label_alignment = "left"

    # Initialize the column headings list
    table_col_headings = []

    # If there are no spanners, then we have to create the cells for the stubhead label
    # (if present) and for the column headings
    if spanner_row_count == 0:
        # Create the cell for the stubhead label
        if len(stub_layout) > 0:
            table_col_headings.append(
                tags.th(
                    HTML(_process_text(stub_label)),
                    class_=f"gt_col_heading gt_columns_bottom_border gt_{stubhead_label_alignment}",
                    rowspan="1",
                    colspan=len(stub_layout),
                    style=_flatten_styles(styles_stubhead),
                    scope="colgroup" if len(stub_layout) > 1 else "col",
                    id=_process_text_id(stub_label),
                )
            )

        # Create the headings in the case where there are no spanners at all -------------------------
        for info in headings_info:
            # Filter by column label / id, join with overall column labels style
            styles_i = [x for x in styles_column_label if x.colname == info.var]

            table_col_headings.append(
                tags.th(
                    HTML(_process_text(info.column_label)),
                    class_=f"gt_col_heading gt_columns_bottom_border gt_{info.defaulted_align}",
                    rowspan=1,
                    colspan=1,
                    style=_flatten_styles(styles_column_labels + styles_i),
                    scope="col",
                    id=_process_text_id(info.column_label),
                )
            )

        # Join the <th> cells into a string and begin each with a newline
        # th_cells = "\n" + "\n".join(["  " + str(tag) for tag in table_col_headings]) + "\n"

        table_col_headings = tags.tr(*table_col_headings, class_="gt_col_headings")

    #
    # Create the spanners and column labels in the case where there *are* spanners -------------
    #

    if spanner_row_count >= 1:
        spanners, _ = spanners_print_matrix(
            spanners=data._spanners, boxhead=boxhead, include_hidden=False
        )

        spanner_ids, spanner_col_names = spanners_print_matrix(
            spanners=data._spanners, boxhead=boxhead, include_hidden=False, ids=False
        )

        # Last is column labels
        # So take second to last
        level_1_index = -2

        # A list of <th> elements that will go in the first level; this
        # includes spanner labels and column labels for solo columns (don't
        # have spanner labels above them)
        level_1_spanners = []

        # A list of <th> elements that will go in the second row. This is
        # all column labels that DO have spanners above them.
        spanned_column_labels = []

        # Create the cell for the stubhead label
        if len(stub_layout) > 0:
            level_1_spanners.append(
                tags.th(
                    HTML(_process_text(stub_label)),
                    class_=f"gt_col_heading gt_columns_bottom_border gt_{str(stubhead_label_alignment)}",
                    rowspan=2,
                    colspan=len(stub_layout),
                    style=_flatten_styles(styles_stubhead),
                    scope="colgroup" if len(stub_layout) > 1 else "col",
                    id=_process_text_id(stub_label),
                )
            )

        # NOTE: Run-length encoding treats missing values as distinct from each other; in other
        # words, each missing value starts a new run of length 1

        spanner_ids_level_1_index = list(spanner_ids[level_1_index].values())
        spanners_rle = seq_groups(seq=spanner_ids_level_1_index)

        # `colspans` matches `spanners` in length; each element is the number of columns that the
        # <th> at that position should span; if 0, then skip the <th> at that position
        group_spans = [[x[1]] + [0] * (x[1] - 1) for x in spanners_rle]

        colspans = list(chain(*group_spans))

        for ii, (span_key, h_info) in enumerate(zip(spanner_col_names, headings_info)):
            if spanner_ids[level_1_index][span_key] is None:
                # Filter by column label / id, join with overall column labels style
                styles_i = [x for x in styles_column_label if x.colname == h_info.var]

                # Get the alignment values for the first set of column labels
                first_set_alignment = h_info.defaulted_align

                # Creation of <th> tags for column labels with no spanners above them
                level_1_spanners.append(
                    tags.th(
                        HTML(_process_text(h_info.column_label)),
                        class_=f"gt_col_heading gt_columns_bottom_border gt_{str(first_set_alignment)}",
                        rowspan=2,
                        colspan=1,
                        style=_flatten_styles(styles_column_labels + styles_i),
                        scope="col",
                        id=_process_text_id(h_info.column_label),
                    )
                )

            elif spanner_ids[level_1_index][span_key] is not None:
                # If colspans[i] == 0, it means that a previous cell's
                # `colspan` will cover us
                if colspans[ii] > 0:
                    # Filter by column label / id, join with overall column labels style
                    # TODO check this filter logic
                    styles_i = [
                        x
                        for x in styles_spanner_label
                        # TODO: refactor use of set
                        if set(x.grpname) & set([spanner_ids_level_1_index[ii]])
                    ]

                    level_1_spanners.append(
                        tags.th(
                            tags.span(
                                HTML(_process_text(spanner_ids_level_1_index[ii])),
                                class_="gt_column_spanner",
                            ),
                            class_="gt_center gt_columns_top_border gt_column_spanner_outer",
                            rowspan=1,
                            colspan=colspans[ii],
                            style=_flatten_styles(styles_column_labels + styles_i),
                            scope="colgroup" if colspans[ii] > 1 else "col",
                            id=_process_text_id(spanner_ids_level_1_index[ii]),
                        )
                    )

        remaining_headings = [k for k, v in spanner_ids[level_1_index].items() if v is not None]
        remaining_headings_labels = [
            entry.column_label for entry in boxhead if entry.var in remaining_headings
        ]
        col_alignment = [
            entry.defaulted_align for entry in boxhead if entry.var in remaining_headings
        ]

        if len(remaining_headings) > 0:
            spanned_column_labels = []

            for j in range(len(remaining_headings)):
                # Filter by column label / id, join with overall column labels style
                # TODO check this filter logic
                styles_i = [x for x in styles_column_label if x.colname == remaining_headings[j]]

                remaining_alignment = boxhead._get_boxhead_get_alignment_by_var(
                    var=remaining_headings[j]
                )

                spanned_column_labels.append(
                    tags.th(
                        HTML(_process_text(remaining_headings_labels[j])),
                        class_=f"gt_col_heading gt_columns_bottom_border gt_{remaining_alignment}",
                        rowspan=1,
                        colspan=1,
                        style=_flatten_styles(styles_column_labels + styles_i),
                        scope="col",
                        id=_process_text_id(remaining_headings_labels[j]),
                    )
                )

            table_col_headings = TagList(
                tags.tr(level_1_spanners, class_="gt_col_headings gt_spanner_row"),
                tags.tr(spanned_column_labels, class_="gt_col_headings"),
            )

        else:
            # Create the `table_col_headings` HTML component
            table_col_headings = tags.tr(level_1_spanners, class_="gt_col_headings gt_spanner_row")

    if _get_spanners_matrix_height(data=data) > 2:
        # Spanners are listed top to bottom, so we need to work bottom to top
        # We can skip the last (column labels) and second to last (first spanner)
        higher_spanner_rows_idx = range(0, len(spanner_ids) - 2)
        higher_spanner_rows = TagList()

        for i in higher_spanner_rows_idx:
            spanners_row = spanners[i]
            for k, v in spanners_row.items():
                if v is None:
                    spanners_row[k] = ""

            spanner_ids_index = spanners_row.values()
            spanners_rle = seq_groups(seq=spanner_ids_index)
            group_spans = [[x[1]] + [0] * (x[1] - 1) for x in spanners_rle]
            colspans = list(chain(*group_spans))
            level_i_spanners = []

            for colspan, span_label in zip(colspans, spanners_row.values()):
                if colspan > 0:
                    # Filter by column label / id, join with overall column labels style
                    # TODO check this filter logic
                    styles_i = [
                        x
                        for x in styles_column_label
                        # TODO: refactor use of set
                        if set(x.grpname) & set([colspan, span_label])
                    ]

                    if span_label:
                        span = tags.span(
                            HTML(_process_text(span_label)),
                            class_="gt_column_spanner",
                        )
                    else:
                        span = tags.span(HTML("&nbsp;"))

                    level_i_spanners.append(
                        tags.th(
                            span,
                            class_="gt_center gt_columns_bottom_border gt_columns_top_border gt_column_spanner_outer",
                            rowspan=1,
                            colspan=colspan,
                            style=_flatten_styles(styles_column_labels + styles_i),
                            scope="colgroup" if colspan > 1 else "col",
                        )
                    )

            if len(stub_layout) > 0:
                level_i_spanners.insert(
                    0,
                    tags.th(
                        tags.span(HTML("&nbsp")),
                        class_=f"gt_col_heading gt_columns_bottom_border gt_{str(stubhead_label_alignment)}",
                        rowspan=1,
                        colspan=len(stub_layout),
                        scope="colgroup" if len(stub_layout) > 1 else "col",
                        # TODO check if ok to just use base styling?
                        style=_flatten_styles(styles_column_labels),
                    ),
                )

            higher_spanner_rows = TagList(
                higher_spanner_rows,
                TagList(
                    tags.tr(
                        level_i_spanners,
                        class_="gt_col_headings gt_spanner_row",
                        # TODO check if ok to just use base styling?
                        style=_flatten_styles(styles_column_labels),
                    )
                ),
            )

        table_col_headings = TagList(
            higher_spanner_rows,
            table_col_headings,
        )
    return table_col_headings


def create_body_component_h(data: GTData) -> str:
    # for now, just coerce everything in the original data to a string
    # so we can fill in the body data with it
    _str_orig_data = cast_frame_to_string(data._tbl_data)
    tbl_data = replace_null_frame(data._body.body, _str_orig_data)

    # Filter list of StyleInfo to only those that apply to the stub
    styles_stub = [x for x in data._styles if _is_loc(x.locname, loc.LocStub)]
    styles_row_group_label = [x for x in data._styles if _is_loc(x.locname, loc.LocRowGroupLabel)]
    styles_row_label = [x for x in data._styles if _is_loc(x.locname, loc.LocRowLabel)]
    styles_summary_label = [x for x in data._styles if _is_loc(x.locname, loc.LocSummaryLabel)]
    stub_style = _flatten_styles(styles_stub, wrap=True) if styles_stub else ""

    # Filter list of StyleInfo to only those that apply to the body
    styles_cells = [x for x in data._styles if _is_loc(x.locname, loc.LocBody)]
    # styles_body = [x for x in data._styles if _is_loc(x.locname, loc.LocBody2)]
    # styles_summary = [x for x in data._styles if _is_loc(x.locname, loc.LocSummary)]

    # Get the default column vars
    column_vars = data._boxhead._get_default_columns()

    stub_var = data._boxhead._get_stub_column()

    stub_layout = data._stub._get_stub_layout(options=data._options)

    has_stub_column = "rowname" in stub_layout
    has_two_col_stub = "group_label" in stub_layout
    has_groups = data._stub.group_ids is not None and len(data._stub.group_ids) > 0

    # If there is a stub, then prepend that to the `column_vars` list
    if stub_var is not None:
        column_vars = [stub_var] + column_vars

    # Is the stub to be striped?
    table_stub_striped = data._options.row_striping_include_stub.value

    # Are the rows in the table body to be striped?
    table_body_striped = data._options.row_striping_include_table_body.value

    body_rows: list[str] = []

    # iterate over rows (ordered by groupings)
    prev_group_info = None

    ordered_index: list[tuple[int, GroupRowInfo]] = data._stub.group_indices_map()

<<<<<<< HEAD
    for i, group_info in ordered_index:
=======
    for i, group_label in ordered_index:

        # For table striping we want to add a striping CSS class to the even-numbered
        # rows in the rendered table; to target these rows, determine if `i` in the current
        # row render is an odd number
        odd_i_row = i % 2 == 1

>>>>>>> 3bafd96c
        body_cells: list[str] = []

        # Create table row specifically for group (if applicable)
        if has_stub_column and has_groups and not has_two_col_stub:
            colspan_value = data._boxhead._get_effective_number_of_columns(
                stub=data._stub, options=data._options
            )

            # Only create if this is the first row of data within the group
            if group_info is not prev_group_info:
                group_label = group_info.defaulted_label()
                group_class = (
                    "gt_empty_group_heading" if group_label == "" else "gt_group_heading_row"
                )

                _styles = [style for style in styles_row_group_label if i in style.grpname]
                group_styles = _flatten_styles(_styles, wrap=True)
                group_row = f"""  <tr class="{group_class}">
    <th class="gt_group_heading" colspan="{colspan_value}"{group_styles}>{group_label}</th>
  </tr>"""

                body_rows.append(group_row)

        # Create row cells
        for colinfo in column_vars:
            cell_content: Any = _get_cell(tbl_data, i, colinfo.var)
            cell_str: str = str(cell_content)

            # Determine whether the current cell is the stub cell
            if has_stub_column:
                is_stub_cell = colinfo.var == stub_var.var
            else:
                is_stub_cell = False

            # Get alignment for the current column from the `col_alignment` list
            # by using the `name` value to obtain the index of the alignment value
            cell_alignment = colinfo.defaulted_align

            # Get the style attributes for the current cell by filtering the
            # `styles_cells` list for the current row and column
            _body_styles = [x for x in styles_cells if x.rownum == i and x.colname == colinfo.var]

            if is_stub_cell:
<<<<<<< HEAD
                # TODO: what order should styles for these parts be combined in?
                _rowname_styles = [x for x in styles_row_label if x.rownum == i]
                cell_styles = _flatten_styles(
                    styles_stub + _body_styles + _rowname_styles,
                    wrap=True,
                )
                body_cells.append(
                    f"""    <th{cell_styles} class="gt_row gt_left gt_stub">{cell_str}</th>"""
                )
            else:
                cell_styles = _flatten_styles(_body_styles, wrap=True)
                body_cells.append(
                    f"""    <td{cell_styles} class="gt_row gt_{cell_alignment}">{cell_str}</td>"""
                )
=======

                el_name = "th"

                classes = ["gt_row", "gt_left", "gt_stub"]

                if table_stub_striped and odd_i_row:
                    classes.append("gt_striped")

            else:

                el_name = "td"

                classes = ["gt_row", f"gt_{cell_alignment}"]

                if table_body_striped and odd_i_row:
                    classes.append("gt_striped")

            # Ensure that `classes` becomes a space-separated string
            classes = " ".join(classes)

            body_cells.append(
                f"""    <{el_name} {cell_styles}class="{classes}">{cell_str}</{el_name}>"""
            )
>>>>>>> 3bafd96c

        prev_group_info = group_info

        body_rows.append("  <tr>\n" + "\n".join(body_cells) + "\n  </tr>")

    all_body_rows = "\n".join(body_rows)

    return f"""<tbody class="gt_table_body">
{all_body_rows}
</tbody>"""


def create_source_notes_component_h(data: GTData) -> str:
    source_notes = data._source_notes

    # Filter list of StyleInfo to only those that apply to the source notes
    styles_source_notes = [x for x in data._styles if _is_loc(x.locname, loc.LocSourceNotes)]

    # If there are no source notes, then return an empty string
    if source_notes == []:
        return ""

    # Obtain the `multiline` and `separator` options from `_options`
    multiline = data._options.source_notes_multiline.value
    separator = cast(str, data._options.source_notes_sep.value)

    # Get the effective number of columns, which is number of columns
    # that will finally be rendered accounting for the stub layout
    n_cols_total = data._boxhead._get_effective_number_of_columns(
        stub=data._stub, options=data._options
    )

    # Handle the multiline source notes case (each note takes up one line)
    if multiline:
        # Create the source notes component as a series of `<tr><td>` (one per
        # source note) inside of a `<tfoot>`

        source_notes_tr: list[str] = []

        for note in source_notes:
            note_str = _process_text(note)

            _styles = _flatten_styles(styles_source_notes, wrap=True)
            source_notes_tr.append(
                f"""
  <tr>
    <td class="gt_sourcenote" colspan="{n_cols_total}"{_styles}>{note_str}</td>
  </tr>
"""
            )

        source_notes_joined = "\n".join(source_notes_tr)

        source_notes_component = f"""  <tfoot class="gt_sourcenotes">
  {source_notes_joined}
</tfoot>"""

        return source_notes_component

    # TODO: Perform HTML escaping on the separator text and
    # transform space characters to non-breaking spaces

    # Create the source notes component as a single `<tr><td>` inside
    # of a `<tfoot>`

    source_note_list: list[str] = []
    for note in source_notes:
        note_str = _process_text(note)
        source_note_list.append(note_str)

    source_notes_str_joined = separator.join(source_note_list)

    source_notes_component = f"""<tfoot>
  <tr class="gt_sourcenotes">
    <td class="gt_sourcenote" colspan="{n_cols_total}">
      <div style="padding-bottom:2px;">{source_notes_str_joined}</div>
    </td>
  </tr>
</tfoot>
    """

    return source_notes_component


def create_footnotes_component_h(data: GTData):
    # Filter list of StyleInfo to only those that apply to the footnotes
    styles_footnotes = [x for x in data._styles if _is_loc(x.locname, loc.LocFootnotes)]

    return ""


def rtl_modern_unicode_charset() -> str:
    """
    Returns a string containing a regular expression that matches all characters
    from RTL scripts that are supported by modern web browsers.
    """
    # The Hebrew Unicode character set (112 code points)
    hebrew_unicode_charset = r"[\u0590-\u05FF]"

    # The Arabic Unicode character set (256 code points)
    arabic_unicode_charset = r"[\u0600-\u06FF]"

    # The Syriac Unicode character set (80 code points)
    syriac_unicode_charset = r"[\u0700-\u074F]"

    # The Thaana Unicode character set (64 code points)
    thaana_unicode_charset = r"[\u0780-\u07BF]"

    # The Samaritan Unicode character set (61 code points)
    samaritan_unicode_charset = r"[\u0800-\u083F]"

    # The Mandaic Unicode character set (32 code points)
    mandaic_unicode_charset = r"[\u0840-\u085F]"

    # The combination of these RTL character sets
    rtl_modern_unicode_charset = (
        hebrew_unicode_charset
        + "|"
        + arabic_unicode_charset
        + "|"
        + syriac_unicode_charset
        + "|"
        + thaana_unicode_charset
        + "|"
        + samaritan_unicode_charset
        + "|"
        + mandaic_unicode_charset
    )

    return rtl_modern_unicode_charset


def _get_spanners_matrix_height(
    data: GTData, include_hidden: bool = False, omit_columns_row: bool = False
) -> int:
    """
    Returns the height of the spanners matrix.

    Args:
        data (GTData): The data to be used for rendering the table.
        include_hidden (bool, optional): Whether to include hidden columns in the table. Defaults to False.
        omit_columns_row (bool, optional): Whether to omit the columns row in the table. Defaults to False.

    Returns:
        int: The height of the spanners matrix.
    """
    spanners_matrix, _ = spanners_print_matrix(
        spanners=data._spanners,
        boxhead=data._boxhead,
        include_hidden=include_hidden,
        omit_columns_row=omit_columns_row,
    )

    return len(spanners_matrix)


# Get the attributes needed for the <table> tag
def _get_table_defs(data: GTData) -> dict[str, Any]:
    # Get the `table-layout` value, which is set in `_options`
    table_layout = data._options.table_layout.value
    table_style = f"table-layout: {table_layout};"

    # Get the number of columns that have a width set
    column_widths = data._boxhead._get_column_widths()

    # If all values in the `column_widths` lists are None, then return a dictionary with
    # `table_style` and `table_colgroups` set to None; this is the case where column widths are
    # not set for any columns and, as a result, there should not be a `<colgroup>` tag requirement
    if all(width is None for width in column_widths):
        return dict(table_style=None, table_colgroups=None)

    # Get the table's width (which or may not have been set)
    table_width = data._options.table_width.value

    # Get all the widths for the columns as a list where None values mean that the width is
    # not set for that column
    # TODO: ensure that the stub column is set first in the list
    widths = data._boxhead._get_column_widths()

    # If all of the widths are defined as px values for all columns, then ensure that the width
    # values are strictly respected as absolute width values (even if table width already set)
    if (
        all(isinstance(width, str) and width is not None and "px" in width for width in widths)
        and table_width == "auto"
    ):
        table_width = "0px"

    if (
        all(isinstance(width, str) and width is not None and "%" in width for width in widths)
        and table_width == "auto"
    ):
        table_width = "100%"

    if table_width != "auto":
        table_style = f"{table_style}; width: {table_width}"

    # Stop function if all length dimensions (where provided)
    # don't conform to accepted CSS length definitions
    # TODO: skipping this for now as the method/function doesn't exist
    # validate_css_lengths(widths)
    # Create the `<colgroup>` tag
    table_colgroups = tags.colgroup([tags.col(style=css(width=width)) for width in widths])

    table_defs_dict = dict(table_style=table_style, table_colgroups=table_colgroups)

    return table_defs_dict<|MERGE_RESOLUTION|>--- conflicted
+++ resolved
@@ -459,17 +459,13 @@
 
     ordered_index: list[tuple[int, GroupRowInfo]] = data._stub.group_indices_map()
 
-<<<<<<< HEAD
     for i, group_info in ordered_index:
-=======
-    for i, group_label in ordered_index:
 
         # For table striping we want to add a striping CSS class to the even-numbered
         # rows in the rendered table; to target these rows, determine if `i` in the current
         # row render is an odd number
         odd_i_row = i % 2 == 1
 
->>>>>>> 3bafd96c
         body_cells: list[str] = []
 
         # Create table row specifically for group (if applicable)
@@ -513,26 +509,12 @@
             _body_styles = [x for x in styles_cells if x.rownum == i and x.colname == colinfo.var]
 
             if is_stub_cell:
-<<<<<<< HEAD
-                # TODO: what order should styles for these parts be combined in?
+
+                el_name = "th"
+
+                classes = ["gt_row", "gt_left", "gt_stub"]
+    
                 _rowname_styles = [x for x in styles_row_label if x.rownum == i]
-                cell_styles = _flatten_styles(
-                    styles_stub + _body_styles + _rowname_styles,
-                    wrap=True,
-                )
-                body_cells.append(
-                    f"""    <th{cell_styles} class="gt_row gt_left gt_stub">{cell_str}</th>"""
-                )
-            else:
-                cell_styles = _flatten_styles(_body_styles, wrap=True)
-                body_cells.append(
-                    f"""    <td{cell_styles} class="gt_row gt_{cell_alignment}">{cell_str}</td>"""
-                )
-=======
-
-                el_name = "th"
-
-                classes = ["gt_row", "gt_left", "gt_stub"]
 
                 if table_stub_striped and odd_i_row:
                     classes.append("gt_striped")
@@ -542,17 +524,22 @@
                 el_name = "td"
 
                 classes = ["gt_row", f"gt_{cell_alignment}"]
+                
+                _rowname_styles = []
 
                 if table_body_striped and odd_i_row:
                     classes.append("gt_striped")
 
             # Ensure that `classes` becomes a space-separated string
             classes = " ".join(classes)
+            cell_styles = _flatten_styles(
+                styles_stub + _body_styles + _rowname_styles,
+                wrap=True,
+            )
 
             body_cells.append(
                 f"""    <{el_name} {cell_styles}class="{classes}">{cell_str}</{el_name}>"""
             )
->>>>>>> 3bafd96c
 
         prev_group_info = group_info
 
