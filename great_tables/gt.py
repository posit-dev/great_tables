--- conflicted
+++ resolved
@@ -18,12 +18,8 @@
     fmt_date,
     fmt_datetime,
     fmt_image,
-<<<<<<< HEAD
-    fmt_units,
-=======
     fmt_integer,
     fmt_markdown,
->>>>>>> e3649d22
     fmt_nanoplot,
     fmt_number,
     fmt_percent,
