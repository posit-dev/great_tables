--- conflicted
+++ resolved
@@ -10,11 +10,8 @@
 from great_tables._body import body_reassemble
 from great_tables._boxhead import cols_align, cols_label
 from great_tables._data_color import data_color
-<<<<<<< HEAD
-from great_tables._export import as_raw_html, save, show, write_html
-=======
 from great_tables._export import as_raw_html, as_latex, save, show
->>>>>>> f1c8c941
+
 from great_tables._formats import (
     fmt,
     fmt_bytes,
@@ -276,11 +273,8 @@
     save = save
     show = show
     as_raw_html = as_raw_html
-<<<<<<< HEAD
     write_html = write_html
-=======
     as_latex = as_latex
->>>>>>> f1c8c941
 
     # -----
 
