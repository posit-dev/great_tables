import re
from typing import Any, Union

import pandas as pd
import polars as pl
import pytest
import sys
from great_tables import GT, _locale
from great_tables._data_color.base import _html_color
from great_tables._formats import (
    FmtImage,
    _expand_exponential_to_full_string,
    _format_number_n_sigfig,
    _format_number_fixed_decimals,
    _get_currency_str,
    _get_locale_currency_code,
    _get_locale_dec_mark,
    _get_locale_sep_mark,
    _normalize_locale,
    _validate_locale,
    fmt,
)
from great_tables._utils_render_html import create_body_component_h
from great_tables.data import exibble
from great_tables.gt import _get_column_of_values


def assert_rendered_body(snapshot, gt):
    built = gt._build_data("html")
    body = create_body_component_h(built)

    assert snapshot == body


def assert_repr_html(snapshot, gt):
    body = gt._repr_html_()
    body = re.sub(r"^.*?<table (.*?)</table>.*$", r"\1", body, flags=re.DOTALL)

    assert snapshot == body


def strip_windows_drive(x):
    # this is a hacky approach to ensuring fmt_image path tests succeed
    # on our windows build. On linux root is just "/". On windows its a
    # drive name. Assumes our windows runner uses D:\
    return x.replace('src="D:\\', 'src="/')


def test_format_fns():
    df = pd.DataFrame({"x": [1, 2]})
    gt = GT(df)
    new_gt = fmt(gt, fns=lambda x: str(x + 1), columns=["x"])

    formats_fn = new_gt._formats[0]

    res = list(map(formats_fn.func.default, df["x"]))
    assert res == ["2", "3"]


def test_format_snap(snapshot):
    new_gt = (
        GT(exibble)
        .fmt_currency(columns="currency")
        .fmt_scientific(columns="num")
        .fmt_date(columns="date", date_style="day_month_year")
    )

    assert_rendered_body(snapshot, new_gt)


def test_format_accounting_snap(snapshot):
    df = pl.DataFrame(
        {
            "number": [-1.2, 23.6],
            "percent": [-0.0523, 0.363],
            "integer": [2323, -23213],
            "currency": [-24334.23, 7323.253],
        }
    ).with_columns(
        number_acc=pl.col("number"),
        percent_acc=pl.col("percent"),
        integer_acc=pl.col("integer"),
        currency_acc=pl.col("currency"),
    )

    new_gt = (
        GT(df)
        .fmt_number(columns="number")
        .fmt_percent(columns="percent")
        .fmt_integer(columns="integer")
        .fmt_currency(columns="currency")
        .fmt_number(columns="number_acc", accounting=True)
        .fmt_percent(columns="percent_acc", accounting=True)
        .fmt_integer(columns="integer_acc", accounting=True)
        .fmt_currency(columns="currency_acc", accounting=True)
    )

    assert_repr_html(snapshot, new_gt)


def test_format_repr_snap(snapshot):
    new_gt = (
        GT(exibble)
        .fmt_currency(columns="currency")
        .fmt_scientific(columns="num")
        .fmt_date(columns="date", date_style="day_month_year")
    )

    assert_repr_html(snapshot, new_gt)


@pytest.mark.parametrize("expr", [[0, -1], pl.selectors.exclude("y")])
def test_format_col_selection_multi(expr: Any):
    df = pd.DataFrame({"x": [1], "y": [2], "z": [3]})

    if isinstance(expr, pl.Expr):
        gt = GT(pl.from_pandas(df))
    else:
        gt = GT(df)

    res = gt.fmt(lambda x: x, columns=expr, rows=None)
    assert len(res._formats) == 1
    assert res._formats[0].cells.cols == ["x", "z"]


@pytest.mark.parametrize("expr", [1, pl.selectors.by_name("y"), "y"])
def test_formt_col_selection_single(expr: Any):
    df = pd.DataFrame({"x": [1], "y": [2], "z": [3]})

    if isinstance(expr, pl.Expr):
        gt = GT(pl.from_pandas(df))
    else:
        gt = GT(df)

    res = gt.fmt(lambda x: x, columns=expr, rows=None)
    assert len(res._formats) == 1
    assert res._formats[0].cells.cols == ["y"]


@pytest.mark.parametrize(
    "expr",
    [
        [1, 2],
        pl.col("x") > 0,
        lambda D: D["x"] > 0,
    ],
)
def test_format_row_selection(expr):
    df = pd.DataFrame({"x": [0, 1, 2]})

    if isinstance(expr, pl.Expr):
        gt = GT(pl.from_pandas(df))
    else:
        gt = GT(df)

    res = gt.fmt(lambda x: x, columns=[], rows=expr)
    assert len(res._formats) == 1
    assert res._formats[0].cells.rows == [1, 2]


@pytest.mark.parametrize(
    "scale_values,placement,incl_space,force_sign,x_out",
    [
        (
            True,
            "right",
            False,
            False,
            [
                "0.05%",
                "0.46%",
                "4.56%",
                "45.60%",
                "456.00%",
                "4,560.00%",
                "45,600.00%",
                "\u2212" + "4.68%",
                "0.00%",
            ],
        ),
        (
            False,
            "right",
            False,
            False,
            [
                "0.00%",
                "0.00%",
                "0.05%",
                "0.46%",
                "4.56%",
                "45.60%",
                "456.00%",
                "\u2212" + "0.05%",
                "0.00%",
            ],
        ),
        (
            False,
            "left",
            False,
            False,
            [
                "%0.00",
                "%0.00",
                "%0.05",
                "%0.46",
                "%4.56",
                "%45.60",
                "%456.00",
                "\u2212" + "%0.05",
                "%0.00",
            ],
        ),
        (
            False,
            "right",
            True,
            False,
            [
                "0.00 %",
                "0.00 %",
                "0.05 %",
                "0.46 %",
                "4.56 %",
                "45.60 %",
                "456.00 %",
                "\u2212" + "0.05 %",
                "0.00 %",
            ],
        ),
        (
            False,
            "left",
            True,
            False,
            [
                "% 0.00",
                "% 0.00",
                "% 0.05",
                "% 0.46",
                "% 4.56",
                "% 45.60",
                "% 456.00",
                "\u2212" + "% 0.05",
                "% 0.00",
            ],
        ),
        (
            False,
            "left",
            True,
            True,
            [
                "+% 0.00",
                "+% 0.00",
                "+% 0.05",
                "+% 0.46",
                "+% 4.56",
                "+% 45.60",
                "+% 456.00",
                "\u2212" + "% 0.05",
                "% 0.00",
            ],
        ),
        (
            False,
            "left",
            False,
            True,
            [
                "+%0.00",
                "+%0.00",
                "+%0.05",
                "+%0.46",
                "+%4.56",
                "+%45.60",
                "+%456.00",
                "\u2212" + "%0.05",
                "%0.00",
            ],
        ),
        (
            False,
            "right",
            True,
            True,
            [
                "+0.00 %",
                "+0.00 %",
                "+0.05 %",
                "+0.46 %",
                "+4.56 %",
                "+45.60 %",
                "+456.00 %",
                "\u2212" + "0.05 %",
                "0.00 %",
            ],
        ),
        (
            False,
            "right",
            False,
            True,
            [
                "+0.00%",
                "+0.00%",
                "+0.05%",
                "+0.46%",
                "+4.56%",
                "+45.60%",
                "+456.00%",
                "\u2212" + "0.05%",
                "0.00%",
            ],
        ),
    ],
)
def test_fmt_percent_basic_0(
    scale_values: bool, placement: str, incl_space: bool, force_sign: bool, x_out: str
):
    df = pd.DataFrame({"x": [0.000456, 0.00456, 0.0456, 0.456, 4.56, 45.6, 456, -0.0468, 0]})

    # Expect that values in `x` are formatted correctly when varying the
    # number of fixed decimal places (`decimals`)
    gt = GT(df).fmt_percent(
        columns="x",
        scale_values=scale_values,
        force_sign=force_sign,
        placement=placement,
        incl_space=incl_space,
    )
    x = _get_column_of_values(gt, column_name="x", context="html")
    assert x == x_out


@pytest.mark.parametrize(
    "decimals,x_out",
    [
        (0, ["1", "1", "1", "1", "1", "1", "1", "1", "1"]),
        (1, ["1.0", "1.2", "1.2", "1.2", "1.2", "1.2", "1.2", "1.2", "1.2"]),
        (2, ["1.00", "1.20", "1.23", "1.23", "1.23", "1.23", "1.23", "1.23", "1.23"]),
        (3, ["1.000", "1.200", "1.230", "1.234", "1.234", "1.235", "1.235", "1.235", "1.235"]),
        (
            4,
            [
                "1.0000",
                "1.2000",
                "1.2300",
                "1.2340",
                "1.2345",
                "1.2346",
                "1.2346",
                "1.2346",
                "1.2346",
            ],
        ),
        (
            5,
            [
                "1.00000",
                "1.20000",
                "1.23000",
                "1.23400",
                "1.23450",
                "1.23456",
                "1.23457",
                "1.23457",
                "1.23457",
            ],
        ),
        (
            6,
            [
                "1.000000",
                "1.200000",
                "1.230000",
                "1.234000",
                "1.234500",
                "1.234560",
                "1.234567",
                "1.234568",
                "1.234568",
            ],
        ),
        (
            7,
            [
                "1.0000000",
                "1.2000000",
                "1.2300000",
                "1.2340000",
                "1.2345000",
                "1.2345600",
                "1.2345670",
                "1.2345678",
                "1.2345679",
            ],
        ),
        (
            8,
            [
                "1.00000000",
                "1.20000000",
                "1.23000000",
                "1.23400000",
                "1.23450000",
                "1.23456000",
                "1.23456700",
                "1.23456780",
                "1.23456789",
            ],
        ),
        (
            9,
            [
                "1.000000000",
                "1.200000000",
                "1.230000000",
                "1.234000000",
                "1.234500000",
                "1.234560000",
                "1.234567000",
                "1.234567800",
                "1.234567890",
            ],
        ),
    ],
)
def test_fmt_number_basic_0(decimals: int, x_out: str):
    df = pd.DataFrame(
        {
            "x": [
                1,
                1.2,
                1.23,
                1.234,
                1.2345,
                1.23456,
                1.234567,
                1.2345678,
                1.23456789,
            ]
        }
    )

    # Expect that values in `x` are formatted correctly when varying the
    # number of fixed decimal places (`decimals`)
    gt = GT(df).fmt_number(columns="x", decimals=decimals)
    x = _get_column_of_values(gt, column_name="x", context="html")
    assert x == x_out


@pytest.mark.parametrize(
    "decimals,x_out",
    [
        (0, ["0", "0", "0", "0", "0", "0", "0", "0", "0"]),
        (1, ["0.0", "0.0", "0.0", "0.0", "0.0", "0.0", "0.0", "0.0", "0.0"]),
        (2, ["0.00", "0.00", "0.00", "0.00", "0.00", "0.00", "0.00", "0.00", "0.00"]),
        (
            3,
            [
                "0.000",
                "0.000",
                "0.000",
                "0.000",
                "0.000",
                "0.000",
                "0.000",
                "0.000",
                "0.000",
            ],
        ),
        (
            4,
            [
                "0.0000",
                "0.0000",
                "0.0000",
                "0.0000",
                "0.0000",
                "0.0000",
                "0.0000",
                "0.0000",
                "0.0000",
            ],
        ),
        (
            5,
            [
                "0.00000",
                "0.00000",
                "0.00000",
                "0.00000",
                "0.00000",
                "0.00000",
                "0.00000",
                "0.00000",
                "0.00000",
            ],
        ),
        (
            6,
            [
                "0.000001",
                "0.000001",
                "0.000001",
                "0.000001",
                "0.000001",
                "0.000001",
                "0.000001",
                "0.000001",
                "0.000001",
            ],
        ),
        (
            7,
            [
                "0.0000010",
                "0.0000012",
                "0.0000012",
                "0.0000012",
                "0.0000012",
                "0.0000012",
                "0.0000012",
                "0.0000012",
                "0.0000012",
            ],
        ),
        (
            8,
            [
                "0.00000100",
                "0.00000120",
                "0.00000123",
                "0.00000123",
                "0.00000123",
                "0.00000123",
                "0.00000123",
                "0.00000123",
                "0.00000123",
            ],
        ),
        (
            9,
            [
                "0.000001000",
                "0.000001200",
                "0.000001230",
                "0.000001234",
                "0.000001234",
                "0.000001235",
                "0.000001235",
                "0.000001235",
                "0.000001235",
            ],
        ),
    ],
)
def test_fmt_number_basic_1(decimals: int, x_out: str):
    df = pd.DataFrame(
        {
            "x": [
                0.000001,
                0.0000012,
                0.00000123,
                0.000001234,
                0.0000012345,
                0.00000123456,
                0.000001234567,
                0.0000012345678,
                0.00000123456789,
            ]
        }
    )

    # Expect that the smaller values in `x` are formatted correctly when
    # varying the number of fixed decimal places (`decimals`)
    gt = GT(df).fmt_number(columns="x", decimals=decimals)
    x = _get_column_of_values(gt, column_name="x", context="html")
    assert x == x_out


@pytest.mark.parametrize(
    "n_sigfig,x_out",
    [
        (
            1,
            [
                "0.000001",
                "0.000001",
                "0.000001",
                "0.000001",
                "0.000001",
                "100,000",
                "100,000",
                "100,000",
                "100,000",
                "100,000",
            ],
        ),
        (
            2,
            [
                "0.0000010",
                "0.0000012",
                "0.0000012",
                "0.0000012",
                "0.0000012",
                "120,000",
                "120,000",
                "120,000",
                "120,000",
                "120,000",
            ],
        ),
        (
            3,
            [
                "0.00000100",
                "0.00000120",
                "0.00000123",
                "0.00000123",
                "0.00000123",
                "123,000",
                "123,000",
                "123,000",
                "123,000",
                "123,000",
            ],
        ),
        (
            4,
            [
                "0.000001000",
                "0.000001200",
                "0.000001230",
                "0.000001234",
                "0.000001234",
                "123,400",
                "123,500",
                "123,500",
                "123,500",
                "123,500",
            ],
        ),
        (
            5,
            [
                "0.0000010000",
                "0.0000012000",
                "0.0000012300",
                "0.0000012340",
                "0.0000012345",
                "123,450",
                "123,460",
                "123,460",
                "123,460",
                "123,460",
            ],
        ),
        (
            6,
            [
                "0.00000100000",
                "0.00000120000",
                "0.00000123000",
                "0.00000123400",
                "0.00000123450",
                "123,450",
                "123,457",
                "123,457",
                "123,457",
                "123,457",
            ],
        ),
        (
            7,
            [
                "0.000001000000",
                "0.000001200000",
                "0.000001230000",
                "0.000001234000",
                "0.000001234500",
                "123,450.0",
                "123,456.7",
                "123,456.8",
                "123,456.8",
                "123,456.8",
            ],
        ),
        (
            8,
            [
                "0.0000010000000",
                "0.0000012000000",
                "0.0000012300000",
                "0.0000012340000",
                "0.0000012345000",
                "123,450.00",
                "123,456.70",
                "123,456.76",
                "123,456.76",
                "123,456.77",
            ],
        ),
        (
            9,
            [
                "0.00000100000000",
                "0.00000120000000",
                "0.00000123000000",
                "0.00000123400000",
                "0.00000123450000",
                "123,450.000",
                "123,456.700",
                "123,456.760",
                "123,456.765",
                "123,456.765",
            ],
        ),
        (
            10,
            [
                "0.000001000000000",
                "0.000001200000000",
                "0.000001230000000",
                "0.000001234000000",
                "0.000001234500000",
                "123,450.0000",
                "123,456.7000",
                "123,456.7600",
                "123,456.7650",
                "123,456.7654",
            ],
        ),
        (
            11,
            [
                "0.0000010000000000",
                "0.0000012000000000",
                "0.0000012300000000",
                "0.0000012340000000",
                "0.0000012345000000",
                "123,450.00000",
                "123,456.70000",
                "123,456.76000",
                "123,456.76500",
                "123,456.76540",
            ],
        ),
        (
            12,
            [
                "0.00000100000000000",
                "0.00000120000000000",
                "0.00000123000000000",
                "0.00000123400000000",
                "0.00000123450000000",
                "123,450.000000",
                "123,456.700000",
                "123,456.760000",
                "123,456.765000",
                "123,456.765400",
            ],
        ),
    ],
)
def test_fmt_number_n_sigfig(n_sigfig: int, x_out: str):
    df = pd.DataFrame(
        {
            "x": [
                0.000001,
                0.0000012,
                0.00000123,
                0.000001234,
                0.0000012345,
                123450,
                123456.7,
                123456.76,
                123456.765,
                123456.7654,
            ]
        }
    )

    # Expect that values in `x` are formatted correctly when varying the
    # number of significant digits (`n_sigfig`)
    gt = GT(df).fmt_number(columns="x", n_sigfig=n_sigfig)
    x = _get_column_of_values(gt, column_name="x", context="html")
    assert x == x_out


# TODO: Expect that the `drop_trailing_zeros` argument is ignored when formatting
# to a fixed number of signficant digits


@pytest.mark.parametrize(
    "decimals,drop_trailing_zeros,drop_trailing_dec_mark,x_out",
    [
        (0, False, False, ["1.", "2."]),
        (0, False, True, ["1", "2"]),
        (0, True, False, ["1.", "2."]),
        (0, True, True, ["1", "2"]),
        (1, False, False, ["1.2", "2.3"]),
        (1, False, True, ["1.2", "2.3"]),
        (1, True, False, ["1.2", "2.3"]),
        (1, True, True, ["1.2", "2.3"]),
        (2, False, False, ["1.23", "2.35"]),
        (2, False, True, ["1.23", "2.35"]),
        (2, True, False, ["1.23", "2.35"]),
        (2, True, True, ["1.23", "2.35"]),
        (3, False, False, ["1.230", "2.345"]),
        (3, False, True, ["1.230", "2.345"]),
        (3, True, False, ["1.23", "2.345"]),
        (3, True, True, ["1.23", "2.345"]),
        (4, False, False, ["1.2300", "2.3450"]),
        (4, False, True, ["1.2300", "2.3450"]),
        (4, True, False, ["1.23", "2.345"]),
        (4, True, True, ["1.23", "2.345"]),
        (5, False, False, ["1.23000", "2.34500"]),
        (5, False, True, ["1.23000", "2.34500"]),
        (5, True, False, ["1.23", "2.345"]),
        (5, True, True, ["1.23", "2.345"]),
        (10, False, False, ["1.2300000000", "2.3450000000"]),
        (10, False, True, ["1.2300000000", "2.3450000000"]),
        (10, True, False, ["1.23", "2.345"]),
        (10, True, True, ["1.23", "2.345"]),
        # (20, False, False, ["1.23000000000000000000", "2.34500000000000000000"]), # <- doesn't work
        # (20, False, True, ["1.23000000000000000000", "2.34500000000000000000"]), # <- doesn't work
        # (20, True, False, ["1.23", "2.345"]), # <- doesn't work
        # (20, True, True, ["1.23", "2.345"]), # <- doesn't work
    ],
)
def test_fmt_number_drop_trailing_00(
    decimals: int, drop_trailing_zeros: bool, drop_trailing_dec_mark: bool, x_out: str
):
    df = pd.DataFrame({"x": [1.23, 2.345]})

    gt = GT(df).fmt_number(
        columns="x",
        decimals=decimals,
        drop_trailing_zeros=drop_trailing_zeros,
        drop_trailing_dec_mark=drop_trailing_dec_mark,
    )
    x = _get_column_of_values(gt, column_name="x", context="html")
    assert x == x_out


@pytest.mark.parametrize(
    "n_sigfig,drop_trailing_zeros,drop_trailing_dec_mark,x_out",
    [
        (1, False, False, ["1.", "2."]),
        (1, False, True, ["1", "2"]),
        (1, True, False, ["1.", "2."]),
        (1, True, True, ["1", "2"]),
        (2, False, False, ["1.2", "2.3"]),
        (2, False, True, ["1.2", "2.3"]),
        (2, True, False, ["1.2", "2.3"]),
        (2, True, True, ["1.2", "2.3"]),
        (3, False, False, ["1.23", "2.35"]),
        (3, False, True, ["1.23", "2.35"]),
        (3, True, False, ["1.23", "2.35"]),
        (3, True, True, ["1.23", "2.35"]),
    ],
)
def test_fmt_number_drop_trailing_01(
    n_sigfig: int, drop_trailing_zeros: bool, drop_trailing_dec_mark: bool, x_out: str
):
    df = pd.DataFrame({"x": [1.23, 2.345]})

    gt = GT(df).fmt_number(
        columns="x",
        n_sigfig=n_sigfig,
        drop_trailing_zeros=drop_trailing_zeros,
        drop_trailing_dec_mark=drop_trailing_dec_mark,
    )
    x = _get_column_of_values(gt, column_name="x", context="html")
    assert x == x_out


@pytest.mark.parametrize(
    "n_sigfig,use_seps,sep_mark,dec_mark,x_out",
    [
        (1, True, ",", ".", ["1,000,000", "\u2212" + "5,000"]),
        (1, True, ".", ",", ["1.000.000", "\u2212" + "5.000"]),
        (1, True, "  ", "/", ["1  000  000", "\u2212" + "5  000"]),
        (1, True, "", "", ["1000000", "\u2212" + "5000"]),
        (1, False, ",", ".", ["1000000", "\u2212" + "5000"]),
        (1, False, ".", ",", ["1000000", "\u2212" + "5000"]),
        (1, False, "  ", "/", ["1000000", "\u2212" + "5000"]),
        (1, False, "", "", ["1000000", "\u2212" + "5000"]),
        (3, True, ",", ".", ["1,230,000", "\u2212" + "5,430"]),
        (3, True, ".", ",", ["1.230.000", "\u2212" + "5.430"]),
        (3, True, "  ", "/", ["1  230  000", "\u2212" + "5  430"]),
        (3, True, "", "", ["1230000", "\u2212" + "5430"]),
        (3, False, ",", ".", ["1230000", "\u2212" + "5430"]),
        (3, False, ".", ",", ["1230000", "\u2212" + "5430"]),
        (3, False, "  ", "/", ["1230000", "\u2212" + "5430"]),
        (3, False, "", "", ["1230000", "\u2212" + "5430"]),
        (5, True, ",", ".", ["1,234,600", "\u2212" + "5,432.4"]),
        (5, True, ".", ",", ["1.234.600", "\u2212" + "5.432,4"]),
        (5, True, "  ", "/", ["1  234  600", "\u2212" + "5  432/4"]),
        (5, True, "", "", ["1234600", "\u2212" + "54324"]),
        (5, False, ",", ".", ["1234600", "\u2212" + "5432.4"]),
        (5, False, ".", ",", ["1234600", "\u2212" + "5432,4"]),
        (5, False, "  ", "/", ["1234600", "\u2212" + "5432/4"]),
        (5, False, "", "", ["1234600", "\u2212" + "54324"]),
        (7, True, ",", ".", ["1,234,567", "\u2212" + "5,432.370"]),
        (7, True, ".", ",", ["1.234.567", "\u2212" + "5.432,370"]),
        (7, True, "  ", "/", ["1  234  567", "\u2212" + "5  432/370"]),
        (7, True, "", "", ["1234567", "\u2212" + "5432370"]),
        (7, False, ",", ".", ["1234567", "\u2212" + "5432.370"]),
        (7, False, ".", ",", ["1234567", "\u2212" + "5432,370"]),
        (7, False, "  ", "/", ["1234567", "\u2212" + "5432/370"]),
        (7, False, "", "", ["1234567", "\u2212" + "5432370"]),
        (9, True, ",", ".", ["1,234,567.00", "\u2212" + "5,432.37000"]),
        (9, True, ".", ",", ["1.234.567,00", "\u2212" + "5.432,37000"]),
        (9, True, "  ", "/", ["1  234  567/00", "\u2212" + "5  432/37000"]),
        (9, True, "", "", ["123456700", "\u2212" + "543237000"]),
        (9, False, ",", ".", ["1234567.00", "\u2212" + "5432.37000"]),
        (9, False, ".", ",", ["1234567,00", "\u2212" + "5432,37000"]),
        (9, False, "  ", "/", ["1234567/00", "\u2212" + "5432/37000"]),
        (9, False, "", "", ["123456700", "\u2212" + "543237000"]),
    ],
)
def test_fmt_number_n_sigfig_seps(
    n_sigfig: int, use_seps: bool, sep_mark: str, dec_mark: str, x_out: str
):
    df = pd.DataFrame({"x": [1234567, -5432.37]})

    gt = GT(df).fmt_number(
        columns="x",
        n_sigfig=n_sigfig,
        use_seps=use_seps,
        sep_mark=sep_mark,
        dec_mark=dec_mark,
    )
    x = _get_column_of_values(gt, column_name="x", context="html")
    assert x == x_out


@pytest.mark.parametrize(
    "force_sign,x_out",
    [
        (
            False,
            [
                "\u2212" + "234.654",
                "\u2212" + "0.001",
                "\u2212" + "0.100",
                "0.000",
                "12,354.300",
                "9,939,293,923.230",
            ],
        ),
        (
            True,
            [
                "\u2212" + "234.654",
                "\u2212" + "0.001",
                "\u2212" + "0.100",
                "0.000",
                "+12,354.300",
                "+9,939,293,923.230",
            ],
        ),
    ],
)
def test_fmt_number_force_sign(force_sign: bool, x_out: str):
    df = pd.DataFrame({"x": [-234.654, -0.000634, -0.1, 0, 12354.3, 9939293923.23]})

    gt = GT(df).fmt_number(columns="x", decimals=3, force_sign=force_sign)
    x = _get_column_of_values(gt, column_name="x", context="html")
    assert x == x_out


@pytest.mark.parametrize(
    "pattern,x_out",
    [
        ("{x}", ["\u2212" + "234.65", "0.00", "25,342.00"]),
        ("a{x}b", ["a" + "\u2212" + "234.65b", "a0.00b", "a25,342.00b"]),
        (
            "  a {x} b {x} c  ",
            [
                "  a " + "\u2212" + "234.65 b " + "\u2212" + "234.65 c  ",
                "  a 0.00 b 0.00 c  ",
                "  a 25,342.00 b 25,342.00 c  ",
            ],
        ),
        ("{x}{x}", ["\u2212" + "234.65" + "\u2212" + "234.65", "0.000.00", "25,342.0025,342.00"]),
        (
            "#4$!|-_+%^&$*#{x}",
            [
                "#4$!|-_+%^&$*#" + "\u2212" + "234.65",
                "#4$!|-_+%^&$*#0.00",
                "#4$!|-_+%^&$*#25,342.00",
            ],
        ),
        (
            "{xx}{{x}}{xx}",
            ["{xx}{" + "\u2212" + "234.65}{xx}", "{xx}{0.00}{xx}", "{xx}{25,342.00}{xx}"],
        ),
    ],
)
def test_fmt_number_pattern(pattern: str, x_out: str):
    df = pd.DataFrame({"x": [-234.654, 0, 25342]})

    gt = GT(df).fmt_number(columns="x", decimals=2, pattern=pattern)
    x = _get_column_of_values(gt, column_name="x", context="html")
    assert x == x_out


# Test `_format_number_fixed_decimals()` util function
@pytest.mark.parametrize(
    "value,x_out",
    [
        (8234252645325, "8,234,252,645,325.00"),
        (234252645325, "234,252,645,325.00"),
        (34252645325, "34,252,645,325.00"),
        (4252645325, "4,252,645,325.00"),
        (252645325, "252,645,325.00"),
        (52645325, "52,645,325.00"),
        (2645325, "2,645,325.00"),
        (645325, "645,325.00"),
        (45325, "45,325.00"),
        (5325, "5,325.00"),
        (325, "325.00"),
        (25, "25.00"),
        (5, "5.00"),
        (0, "0.00"),
        (2645325.234523, "2,645,325.23"),
        (645325.234523, "645,325.23"),
        (45325.234523, "45,325.23"),
        (5325.234523, "5,325.23"),
        (325.234523, "325.23"),
        (25.234523, "25.23"),
        (5.234523, "5.23"),
        (0, "0.00"),
        (0.1, "0.10"),
        (0.01, "0.01"),
        (0.00023, "0.00"),
        (0.000033, "0.00"),
        (0.00000000446453, "0.00"),
        (-325, "-325.00"),
    ],
)
def test_format_number_fixed_decimals(value: Union[int, float], x_out: str):
    x = _format_number_fixed_decimals(value=value, decimals=2, sep_mark=",")
    assert x == x_out


@pytest.mark.parametrize(
    "value, out",
    [
        (325, "325"),
        (-325, "-325"),
        (-1320, "-1,320"),
    ],
)
def test_format_number_n_sigfig_3(value, out: str):
    assert _format_number_n_sigfig(value, 3) == out


@pytest.mark.parametrize(
    "str_number,x_out",
    [
        ("1e-5", "0.00001"),
        ("1.5e-5", "0.000015"),
        ("-1e-5", "-0.00001"),
        ("-1.5e-5", "-0.000015"),
        ("1E-5", "0.00001"),
        ("1.5E-5", "0.000015"),
        ("-1E-5", "-0.00001"),
        ("-1.5E-5", "-0.000015"),
        ("4.46453E-9", "0.00000000446453"),
        ("1E+5", "100000"),
        ("1.5E+5", "150000"),
        ("150000", "150000"),
    ],
)
def test_expand_exponential_to_full_string(str_number: str, x_out: str):
    x = _expand_exponential_to_full_string(str_number=str_number)
    assert x == x_out


def test_format_number_with_sigfig():
    df = pd.DataFrame({"x": [1.23, 2.345]})
    gt = GT(df).fmt_number(
        columns="x",
        n_sigfig=2,
        drop_trailing_zeros=True,
        drop_trailing_dec_mark=False,
    )
    x = _get_column_of_values(gt, column_name="x", context="html")
    assert x == ["1.2", "2.3"]


def test_format_number_with_sigfig_2():
    df = pd.DataFrame({"x": [0.000000000000000534, 9.123]})
    gt = GT(df).fmt_number(
        columns="x",
        n_sigfig=2,
        drop_trailing_zeros=True,
        drop_trailing_dec_mark=False,
    )
    x = _get_column_of_values(gt, column_name="x", context="html")
    assert x == ["0.00000000000000053", "9.1"]


def test_format_number_with_sep_dec_marks():
    df = pd.DataFrame({"x": [12345678.12345678, 1.0, 0, -12345678.12345678]})
    gt = GT(df).fmt_number(columns="x", decimals=5, sep_mark=".", dec_mark=",")
    x = _get_column_of_values(gt, column_name="x", context="html")
    assert x == ["12.345.678,12346", "1,00000", "0,00000", "\u2212" + "12.345.678,12346"]


# ------------------------------------------------------------------------------
# Tests of `fmt_currency()`
# ------------------------------------------------------------------------------

FMT_CURRENCY_CASES: list[tuple[dict[str, Any], list[str]]] = [
    (dict(), ["$1,234,567.00", "−$5,432.37"]),
    (dict(currency="USD"), ["$1,234,567.00", "−$5,432.37"]),
    (dict(currency="EUR"), ["&#8364;1,234,567.00", "−&#8364;5,432.37"]),
    (dict(use_subunits=False), ["$1,234,567", "−$5,432"]),
    (dict(use_subunits=False, decimals=4), ["$1,234,567.0000", "−$5,432.3700"]),
    (dict(decimals=4), ["$1,234,567.0000", "−$5,432.3700"]),
    (
        dict(decimals=0, drop_trailing_dec_mark=False),
        ["$1,234,567.", "−$5,432."],
    ),
    (dict(use_seps=False), ["$1234567.00", "−$5432.37"]),
    (dict(placement="right"), ["1,234,567.00$", "−5,432.37$"]),
    (dict(placement="right", incl_space=True), ["1,234,567.00 $", "−5,432.37 $"]),
    (dict(incl_space=True), ["$ 1,234,567.00", "−$ 5,432.37"]),
]


@pytest.mark.parametrize("fmt_currency_kwargs,x_out", FMT_CURRENCY_CASES)
def test_fmt_currency_case(fmt_currency_kwargs: dict[str, Any], x_out: list[str]):
    df = pd.DataFrame({"x": [1234567, -5432.37]})
    gt = GT(df).fmt_currency(columns="x", **fmt_currency_kwargs)
    x = _get_column_of_values(gt, column_name="x", context="html")
    assert x == x_out


def test_fmt_currency_force_sign():
    df = pd.DataFrame({"x": [-234.654, -0.0001, 0, 2352.23, 12354.3, 9939293923.23]})

    gt = GT(df).fmt_currency(columns="x", force_sign=True)
    x = _get_column_of_values(gt, column_name="x", context="html")
    assert x == [
        "−$234.65",
        "−$0.00",
        "$0.00",
        "+$2,352.23",
        "+$12,354.30",
        "+$9,939,293,923.23",
    ]


# ------------------------------------------------------------------------------
# Test `fmt_time()`
# ------------------------------------------------------------------------------

df_fmt_time = pd.DataFrame({"x": ["10:59:59", "13:23:59", "23:15"]})


def test_fmt_time_iso():
    gt = GT(df_fmt_time).fmt_time(columns="x", time_style="iso")
    x = _get_column_of_values(gt, column_name="x", context="html")
    assert x == ["10:59:59", "13:23:59", "23:15:00"]


def test_fmt_time_iso_short():
    gt = GT(df_fmt_time).fmt_time(columns="x", time_style="iso-short")
    x = _get_column_of_values(gt, column_name="x", context="html")
    assert x == ["10:59", "13:23", "23:15"]


def test_fmt_time_h_m_s_p():
    gt = GT(df_fmt_time).fmt_time(columns="x", time_style="h_m_s_p")
    x = _get_column_of_values(gt, column_name="x", context="html")
    assert x == ["10:59:59 AM", "1:23:59 PM", "11:15:00 PM"]


def test_fmt_time_h_m_p():
    gt = GT(df_fmt_time).fmt_time(columns="x", time_style="h_m_p")
    x = _get_column_of_values(gt, column_name="x", context="html")
    assert x == ["10:59 AM", "1:23 PM", "11:15 PM"]


def test_fmt_time_h_p():
    gt = GT(df_fmt_time).fmt_time(columns="x", time_style="h_p")
    x = _get_column_of_values(gt, column_name="x", context="html")
    assert x == ["10 AM", "1 PM", "11 PM"]


# ------------------------------------------------------------------------------
# Test `fmt_date()`
# ------------------------------------------------------------------------------


def test_fmt_date():
    df = pd.DataFrame(
        {
            "x": [
                "2020-05-20",
                "2020-05-20 22:30",
                "2020-05-20T22:30",
                "2020-05-20 22:30:05",
                "2020-05-20 22:30:05.824",
            ]
        }
    )

    gt = GT(df).fmt_date(columns="x", date_style="wd_m_day_year")
    x = _get_column_of_values(gt, column_name="x", context="html")
    assert x == [
        "Wed, May 20, 2020",
        "Wed, May 20, 2020",
        "Wed, May 20, 2020",
        "Wed, May 20, 2020",
        "Wed, May 20, 2020",
    ]


# ------------------------------------------------------------------------------
# Test `fmt_datetime()`
# ------------------------------------------------------------------------------


def test_fmt_datetime():
    df = pd.DataFrame(
        {
            "x": [
                "2023-01-05 00:00:00",
                "2013-05-15 23:15",
                "2020-05-20",
                "2020-05-20 22:30",
                "2020-05-20T22:30",
                "2020-05-20 22:30:05",
                "2020-05-20T22:30:05.232",
            ]
        }
    )

    gt = GT(df).fmt_datetime(
        columns="x", date_style="wday_month_day_year", time_style="h_m_s_p", sep=" at "
    )
    x = _get_column_of_values(gt, column_name="x", context="html")
    assert x == [
        "Thursday, January 5, 2023 at 12:00:00 AM",
        "Wednesday, May 15, 2013 at 11:15:00 PM",
        "Wednesday, May 20, 2020 at 12:00:00 AM",
        "Wednesday, May 20, 2020 at 10:30:00 PM",
        "Wednesday, May 20, 2020 at 10:30:00 PM",
        "Wednesday, May 20, 2020 at 10:30:05 PM",
        "Wednesday, May 20, 2020 at 10:30:05 PM",
    ]


def test_fmt_datetime_bad_date_style_raises():
    df = pd.DataFrame(
        {
            "x": [
                "2023-01-05 00:00:00",
                "2013-05-15 23:15",
            ]
        }
    )

    with pytest.raises(ValueError) as exc_info:
        gt = GT(df).fmt_datetime(
            columns="x", date_style="quarter_month_day_year", time_style="h_m_s_p", sep=" at "
        )

    assert "date_style must be one of:" in exc_info.value.args[0]


# ------------------------------------------------------------------------------
# Test `fmt_bytes()`
# ------------------------------------------------------------------------------
@pytest.mark.parametrize(
    "src,dst",
    [
        (-3, "−3 B"),
        (0, "0 B"),
        (0.9, "0 B"),
        (1, "1 B"),
        (994, "994 B"),
        (1000, "1 kB"),
        (1024, "1 kB"),
        (2346345274.3, "2.3 GB"),
        (902487216348759693489128343269, "902,487.2 YB"),
    ],
)
def test_fmt_bytes_default(src: float, dst: str):
    df = pd.DataFrame({"x": [src]})
    gt = GT(df).fmt_bytes(columns="x")
    x = _get_column_of_values(gt, column_name="x", context="html")
    assert x == [dst]


@pytest.mark.parametrize(
    "fmt_bytes_kwargs,x_in,x_out",
    [
        (dict(standard="binary"), [1000, 1024, 2346345274.3], ["1,000 B", "1 KiB", "2.2 GiB"]),
        (dict(standard="binary", decimals=2), [845653745232536], ["769.12 TiB"]),
        (
            dict(standard="binary", use_seps=False, force_sign=True, incl_space=False),
            [902487216348759693489128343269],
            ["+746519.9YiB"],
        ),
    ],
)
def test_fmt_bytes_case(fmt_bytes_kwargs: dict[str, Any], x_in: list[float], x_out: list[str]):
    df = pd.DataFrame({"x": x_in})
    gt = GT(df).fmt_bytes(columns="x", **fmt_bytes_kwargs)
    x = _get_column_of_values(gt, column_name="x", context="html")
    assert x == x_out


# ------------------------------------------------------------------------------
# Test `fmt_roman()`
# ------------------------------------------------------------------------------


df_fmt_roman = pd.DataFrame({"x": [-1234, 0, 0.4, 0.8, 1, 99, 4500]})


def test_fmt_roman_upper():
    gt = GT(df_fmt_roman).fmt_roman(columns="x")
    x = _get_column_of_values(gt, column_name="x", context="html")
    assert x == ["MCCXXXIV", "N", "N", "I", "I", "XCIX", "ex terminis"]


def test_fmt_roman_lower():
    gt = GT(df_fmt_roman).fmt_roman(columns="x", case="lower")
    x = _get_column_of_values(gt, column_name="x", context="html")
    assert x == ["mccxxxiv", "n", "n", "i", "i", "xcix", "ex terminis"]


def test_fmt_roman_bad_case_raises():
    with pytest.raises(ValueError) as exc_info:
        gt = GT(df_fmt_roman).fmt_roman(columns="x", case="case")

    assert "The `case` argument must be either 'upper' or 'lower'" in exc_info.value.args[0]


# ------------------------------------------------------------------------------
# Test `fmt_markdown()`
# ------------------------------------------------------------------------------


def test_fmt_markdown():
    df = pd.DataFrame(
        {
            "x": [
                "**bold** and *italic*",
                "__bold__ and _italic_",
                "<strong>bold</strong> and <em>italic</em>",
                "`code` and [link](www.example.com)",
            ]
        }
    )

    # Expect that the smaller values in `x` are formatted correctly when
    # varying the number of fixed decimal places (`decimals`)
    gt = GT(df).fmt_markdown(columns="x")
    x = _get_column_of_values(gt, column_name="x", context="html")
    assert x == [
        "<strong>bold</strong> and <em>italic</em>",
        "<strong>bold</strong> and <em>italic</em>",
        "<strong>bold</strong> and <em>italic</em>",
        '<code>code</code> and <a href="www.example.com">link</a>',
    ]


# ------------------------------------------------------------------------------
# Test `data_color()` and util functions
# ------------------------------------------------------------------------------


@pytest.fixture
def df_color():
    df = pd.DataFrame(
        {
            "A": [1, 2, 3, 4, 5, 6, 7, 8, 9, 10],
            "B": [10, 9, 8, 7, 6, 5, 4, 3, 2, 1],
            "C": ["one", "two", "three", "four", "five", "six", "seven", "eight", "nine", "ten"],
        }
    )
    return df


@pytest.mark.parametrize(
    "color, x_out",
    [
        ("red", "#FF0000"),
        ("#FFF", "#FFFFFF"),
        ("crimson", "#DC143C"),
        ("SteelBlue", "#4682B4"),
        ("RED", "#FF0000"),
        ("#FFFFFF", "#FFFFFF"),
        ("transparent", "#FFFFFF00"),
    ],
)
def test_html_color(color: str, x_out: str):
    x = _html_color(colors=[color])
    assert x == [x_out]


@pytest.mark.parametrize(
    "color, x_out, alpha",
    [
        ("red", "#FF0000D8", 0.85),
        ("#DEF", "#DDEEFFD8", 0.85),
        ("crimson", "#DC143CD8", 0.85),
        ("SteelBlue", "#4682B4D8", 0.85),
        ("RED", "#FF0000D8", 0.85),
        ("#FFFFFF", "#FFFFFFD8", 0.85),
        ("transparent", "#FFFFFF00", 0.85),
        ("#FFFFFF00", "#FFFFFF00", 0.85),
    ],
)
def test_html_color_with_alpha(color: str, x_out: str, alpha: float):
    x = _html_color(colors=[color], alpha=alpha)
    assert x == [x_out]


def test_fmt_image_single():
    formatter = FmtImage(sep=" ", file_pattern="{}.svg", encode=False)
    res = formatter.to_html("/a")
    dst = formatter.SPAN_TEMPLATE.format('<img src="/a.svg" style="vertical-align: middle;">')

    assert strip_windows_drive(res) == dst


def test_fmt_image_missing():
    formatter = FmtImage()
    assert formatter.to_html(None) is None

    formatter_pd = FmtImage(pd.DataFrame())
    assert formatter_pd.to_html(pd.NA) is pd.NA


def test_fmt_image_multiple():
    formatter = FmtImage(sep="---", file_pattern="{}.svg", encode=False)
    res = formatter.to_html("/a,/b")
    dst = formatter.SPAN_TEMPLATE.format(
        '<img src="/a.svg" style="vertical-align: middle;">'
        "---"
        '<img src="/b.svg" style="vertical-align: middle;">'
    )

    assert strip_windows_drive(res) == dst


def test_fmt_image_encode(tmpdir):
    from base64 import b64encode
    from pathlib import Path

    content = "abc"
    p_svg = Path(tmpdir) / "some.svg"
    p_svg.write_text(content)

    formatter = FmtImage(sep=" ", file_pattern="{}.svg", encode=True)
    res = formatter.to_html(f"{tmpdir}/some")

    b64_content = b64encode(content.encode()).decode()
    img_src = f"data:image/svg+xml;base64,{b64_content}"
    dst = formatter.SPAN_TEMPLATE.format(f'<img src="{img_src}" style="vertical-align: middle;">')

    assert strip_windows_drive(res) == dst


def test_fmt_image_width_height_str():
    formatter = FmtImage(encode=False, width="20px", height="30px")
    res = formatter.to_html("/a")
    dst_img = '<img src="/a" style="height: 30px;width: 20px;vertical-align: middle;">'
    dst = formatter.SPAN_TEMPLATE.format(dst_img)

    assert strip_windows_drive(res) == dst


def test_fmt_image_height_int():
    formatter = FmtImage(encode=False, height=30)
    res = formatter.to_html("/a")
    dst_img = '<img src="/a" style="height: 30px;vertical-align: middle;">'
    dst = formatter.SPAN_TEMPLATE.format(dst_img)

    assert strip_windows_drive(res) == dst


def test_fmt_image_width_int():
    formatter = FmtImage(encode=False, width=20)

    with pytest.raises(NotImplementedError):
        formatter.to_html("/a")


@pytest.mark.skipif(sys.platform == "win32", reason="uses linux specific paths")
def test_fmt_image_path():
    formatter = FmtImage(encode=False, path="/a/b")
    res = formatter.to_html("c")
    assert 'src="/a/b/c"' in strip_windows_drive(res)


@pytest.mark.parametrize(
    "url", ["http://posit.co/", "http://posit.co", "https://posit.co/", "https://posit.co"]
)
def test_fmt_image_path_http(url: str):
    formatter = FmtImage(encode=False, height=30, path=url)
    res = formatter.to_html("c")
    dst_img = '<img src="{}/c" style="height: 30px;vertical-align: middle;">'.format(
        url.removesuffix("/")
    )
    dst = formatter.SPAN_TEMPLATE.format(dst_img)

    assert strip_windows_drive(res) == dst


<<<<<<< HEAD
def test_fmt_icon_one_per_cell():
    df = pd.DataFrame({"x": ["hippo", "burger", "pizza-slice"]})

    gt = GT(df).fmt_icon(columns="x")
=======
def test_fmt_flag_one_per_cell():
    df = pd.DataFrame({"x": ["FR", "DE", "GB"]})

    gt = GT(df).fmt_flag(columns="x")
>>>>>>> 549b89e2

    column_vals = _get_column_of_values(gt, column_name="x", context="html")

    for val in column_vals:
        assert bool(re.search("^<span style.*?<svg.*?>.*?</svg></span>$", val))


<<<<<<< HEAD
def test_fmt_icon_two_per_cell():
    df = pd.DataFrame({"x": ["hippo,burger", "pizza-slice,fish"]})

    gt = GT(df).fmt_icon(columns="x")
=======
def test_fmt_flag_na_values():
    df = pd.DataFrame({"x": ["FR", pd.NA]})

    gt = GT(df).fmt_flag(columns="x")

    column_vals = _get_column_of_values(gt, column_name="x", context="html")

    assert bool(re.search("^<span style.*?<svg.*?>.*?</svg></span>$", column_vals[0]))
    assert column_vals[1] == "<NA>"


def test_fmt_flag_two_per_cell():
    df = pd.DataFrame({"x": ["FR,DE", "TT,GB"]})

    gt = GT(df).fmt_flag(columns="x")
>>>>>>> 549b89e2

    column_vals = _get_column_of_values(gt, column_name="x", context="html")

    for val in column_vals:
        assert bool(
            re.search(
                "^<span style.*?<svg.*?>.*?</svg> <svg.*?>.*?</svg></span>$",
                val,
            )
        )


<<<<<<< HEAD
def test_fmt_icon_single_color():
    df = pd.DataFrame({"x": ["hippo"]})

    gt = GT(df).fmt_icon(columns="x", fill_color="red")

    assert 'style="fill:red;' in _get_column_of_values(gt, column_name="x", context="html")[0]


def test_fmt_icon_two_colors():
    df = pd.DataFrame({"x": ["dog,hippo"]})

    gt = GT(df).fmt_icon(columns="x", fill_color={"dog": "red", "hippo": "blue"})

    assert 'style="fill:red;' in _get_column_of_values(gt, column_name="x", context="html")[0]
    assert 'style="fill:blue;' in _get_column_of_values(gt, column_name="x", context="html")[0]


def test_fmt_icon_stroke_width():
    df = pd.DataFrame({"x": ["pizza-slice"]})

    gt_px = GT(df).fmt_icon(columns="x", stroke_width="2px")
    gt_num = GT(df).fmt_icon(columns="x", stroke_width=2)

    column_vals_px = _get_column_of_values(gt_px, column_name="x", context="html")
    column_vals_num = _get_column_of_values(gt_num, column_name="x", context="html")

    assert bool(re.search("stroke-width:2px", column_vals_px[0]))

    assert column_vals_px == column_vals_num


def test_fmt_icon_fill_color():
    df = pd.DataFrame({"x": ["hippo", "fish"]})

    gt = GT(df).fmt_icon(columns="x", fill_color="aqua")

    column_vals = _get_column_of_values(gt, column_name="x", context="html")

    for val in column_vals:
        assert bool(re.search('style="fill:aqua;', val))


def test_fmt_icon_fill_color_dict():
    df = pd.DataFrame({"x": ["hippo", "fish"]})

    gt = GT(df).fmt_icon(columns="x", fill_color={"hippo": "aqua", "fish": "blue"})

    column_vals = _get_column_of_values(gt, column_name="x", context="html")

    assert bool(re.search('style="fill:aqua;', column_vals[0]))
    assert bool(re.search('style="fill:blue;', column_vals[1]))


def test_fmt_icon_fill_color_dict_none():
    df = pd.DataFrame({"x": ["hippo", "fish", "dog"]})

    gt = GT(df).fmt_icon(columns="x", fill_color={"hippo": "aqua", "fish": "blue"})

    column_vals = _get_column_of_values(gt, column_name="x", context="html")

    assert bool(re.search('style="fill:aqua;', column_vals[0]))
    assert bool(re.search('style="fill:blue;', column_vals[1]))
    assert bool(
        re.search(
            'style="fill-opacity:None;stroke-width:1px;stroke-opacity:None;height:1em;width:1.12em;position:relative;vertical-align:-0.125em;overflow:visible;">',
            column_vals[2],
        )
    )


def test_fmt_icon_multiple_attrs():
    df = pd.DataFrame({"x": ["hippo"]})

    gt = GT(df).fmt_icon(
        columns="x",
        height="20px",
        stroke_color="gray",
        stroke_width=2,
        stroke_alpha=0.5,
        fill_color="red",
        fill_alpha=0.25,
        margin_left="3px",
        margin_right="4px",
    )

    assert (
        'style="fill:red;fill-opacity:0.25;stroke:gray;stroke-width:2px;stroke-opacity:0.5;height:20px;width:25.0px;margin-left:3px;margin-right:4px;position:relative;vertical-align:-0.125em;overflow:visible;"'
        in _get_column_of_values(gt, column_name="x", context="html")[0]
    )
=======
def test_fmt_flag_separator():
    df = pd.DataFrame({"x": ["FR,DE", "TT,GB"]})

    gt = GT(df).fmt_flag(columns="x", sep=" / ")

    column_vals = _get_column_of_values(gt, column_name="x", context="html")

    for val in column_vals:
        assert bool(
            re.search(
                "^<span style.*?<svg.*?>.*?</svg> / <svg.*?>.*?</svg></span>$",
                val,
            )
        )


def test_fmt_flag_title():
    df = pd.DataFrame({"x": ["FIN"]})

    gt_title = GT(df).fmt_flag(columns="x", use_title=True)
    gt_no_title = GT(df).fmt_flag(columns="x", use_title=False)

    column_vals_title = _get_column_of_values(gt_title, column_name="x", context="html")
    column_vals_no_title = _get_column_of_values(gt_no_title, column_name="x", context="html")

    assert bool(re.search("<title>.*?</title>", column_vals_title[0]))
    assert not bool(re.search("<title>.*?</title>", column_vals_no_title[0]))


def test_fmt_flag_mixed_case_type():
    df_1 = pd.DataFrame({"x": ["FR", "DE", "GB", "IT,ES"]})
    df_2 = pd.DataFrame({"x": ["fr", "DEU", "gbr", "IT,esp"]})

    gt_1 = GT(df_1).fmt_flag(columns="x")
    gt_2 = GT(df_2).fmt_flag(columns="x")

    column_vals_1 = _get_column_of_values(gt_1, column_name="x", context="html")
    column_vals_2 = _get_column_of_values(gt_2, column_name="x", context="html")

    assert column_vals_1 == column_vals_2


def test_fmt_flag_height():
    df = pd.DataFrame({"x": ["FR"]})

    gt_px = GT(df).fmt_flag(columns="x", height="20px")
    gt_num = GT(df).fmt_flag(columns="x", height=20)

    column_vals_px = _get_column_of_values(gt_px, column_name="x", context="html")
    column_vals_num = _get_column_of_values(gt_num, column_name="x", context="html")

    assert bool(re.search("height:20px", column_vals_px[0]))

    assert column_vals_px == column_vals_num
>>>>>>> 549b89e2


@pytest.mark.parametrize(
    "src,dst",
    [
        # 1. unit with superscript
        ("m^2", 'm<span style="white-space:nowrap;"><sup style="line-height:0;">2</sup></span>'),
        # 2. unit with subscript
        ("h_0", 'h<span style="white-space:nowrap;"><sub style="line-height:0;">0</sub></span>'),
        # 3. unit with superscript and subscript
        (
            "h_0^3",
            'h<span style="white-space:nowrap;"><sub style="line-height:0;">0</sub></span><span style="white-space:nowrap;"><sup style="line-height:0;">3</sup></span>',
        ),
        # 4. unit with superscript and subscript (using overstriking)
        (
            "h[_0^3]",
            'h<span style="display:inline-block;line-height:1em;text-align:left;font-size:60%;vertical-align:-0.25em;margin-left:0.1em;">3<br>0</span>',
        ),
        # 5. slashed-unit shorthand for a '-1' exponent
        (
            "/s",
            's<span style="white-space:nowrap;"><sup style="line-height:0;">&minus;1</sup></span>',
        ),
        # 6. slashes between units normalized
        (
            "t_0 / t_n",
            't<span style="white-space:nowrap;"><sub style="line-height:0;">0</sub></span>/t<span style="white-space:nowrap;"><sub style="line-height:0;">n</sub></span>',
        ),
        # 7. multiple inline units, separating by a space
        (
            "kg^2 m^-1",
            'kg<span style="white-space:nowrap;"><sup style="line-height:0;">2</sup></span> m<span style="white-space:nowrap;"><sup style="line-height:0;">&minus;1</sup></span>',
        ),
        # 8. use of a number allowed with previous rules
        (
            "10^3 kg^2 m^-1",
            '10<span style="white-space:nowrap;"><sup style="line-height:0;">3</sup></span> kg<span style="white-space:nowrap;"><sup style="line-height:0;">2</sup></span> m<span style="white-space:nowrap;"><sup style="line-height:0;">&minus;1</sup></span>',
        ),
        # 9. use of 'x' preceding number to form scalar multiplier
        (
            "x10^3 kg^2 m^-1",
            '&times;10<span style="white-space:nowrap;"><sup style="line-height:0;">3</sup></span> kg<span style="white-space:nowrap;"><sup style="line-height:0;">2</sup></span> m<span style="white-space:nowrap;"><sup style="line-height:0;">&minus;1</sup></span>',
        ),
        # 10. hyphen is transformed to minus sign when preceding a unit
        (
            "-h^2",
            '−h<span style="white-space:nowrap;"><sup style="line-height:0;">2</sup></span>',
        ),
        # 11. italicization of base unit
        (
            "*m*^2",
            '<em>m</em><span style="white-space:nowrap;"><sup style="line-height:0;">2</sup></span>',
        ),
        # 12. emboldening of base unit
        (
            "**m**^2",
            '<strong>m</strong><span style="white-space:nowrap;"><sup style="line-height:0;">2</sup></span>',
        ),
        # 13. italicizing and emboldening of base unit
        (
            "_**m**_^2",
            '<em><strong>m</strong></em><span style="white-space:nowrap;"><sup style="line-height:0;">2</sup></span>',
        ),
        # 14. styling of subscripts and superscripts
        (
            "h_*0*^**3**",
            'h<span style="white-space:nowrap;"><sub style="line-height:0;"><em>0</em></sub></span><span style="white-space:nowrap;"><sup style="line-height:0;"><strong>3</strong></sup></span>',
        ),
        # 15. transformation of common units from ASCII to preferred form
        ("ug", "µg"),
        # 16. insertion of common symbols and Greek letters via `:[symbol name]:`
        (":angstrom:", "Å"),
        # 17. use of chemical formulas via `%[chemical formula]%`
        (
            "%C6H12O6%",
            'C<span style="white-space:nowrap;"><sub style="line-height:0;">6</sub></span>H<span style="white-space:nowrap;"><sub style="line-height:0;">12</sub></span>O<span style="white-space:nowrap;"><sub style="line-height:0;">6</sub></span>',
        ),
        # 18. Any '<' and '>' characters from input are escaped to prevent HTML rendering as tags
        (
            "m^2 <tag> s_0",
            'm<span style="white-space:nowrap;"><sup style="line-height:0;">2</sup></span> &lt;tag&gt; s<span style="white-space:nowrap;"><sub style="line-height:0;">0</sub></span>',
        ),
    ],
)
def test_fmt_units(src: str, dst: str):
    units_tbl = pl.DataFrame({"units": [src]})
    gt_tbl = GT(units_tbl).fmt_units(columns="units")

    assert dst == _get_column_of_values(gt_tbl, column_name="units", context="html")[0]


# ------------------------------------------------------------------------------
# Test `fmt_nanoplot()`
# ------------------------------------------------------------------------------


def _nanoplot_has_tag_attrs(nanoplot_str: str, tag: str, attrs: list[tuple[str, str]]) -> bool:
    import re

    found: list[bool] = []

    for i, _ in enumerate(attrs):
        attrs_i = attrs[i]
        attr_str = f'{attrs_i[0]}="{attrs_i[1]}"'

        found_i = bool(re.search(f"<{tag}.*?{attr_str}.*?</{tag}>", nanoplot_str))

        found.append(found_i)

    return all(found)


df_fmt_nanoplot_single = pl.DataFrame({"vals": [-5.3, 6.3]})

df_fmt_nanoplot_multi = pl.DataFrame(
    {
        "vals": [
            {"x": [-12.0, -5.0, 6.0, 3.0, 0.0, 8.0, -7.0]},
            {"x": [2, 0, 15, 7, 8, 10, 1, 24, 17, 13, 6]},
        ],
    }
)


FMT_NANOPLOT_CASES: list[dict[str, Any]] = [
    # 1. default case
    dict(),
    # 2. reference line with 0 value
    dict(reference_line=0),
    # 3. reference line using a string
    dict(reference_line="mean"),
    # 4. use of a reference area
    dict(reference_area=[0.1, 5.3]),
    # 5. use of a reference line and a reference area
    dict(reference_line=0, reference_area=[2.3, "max"]),
    # 6. expansion in the y direction using a single value
    dict(expand_y=20),
    # 7. expansion in the y direction using a single value (same as #6)
    dict(expand_y=[20]),
    # 8. expansion in the y direction using two values
    dict(expand_y=[-30, 20]),
    # 9. expansions in the x and y directions
    dict(expand_x=[-30, 20], expand_y=[-30, 20]),
]


# Test category 1: Horizontal line-based nanoplot single values
def test_fmt_nanoplot_single_vals_only_line():
    gt = GT(df_fmt_nanoplot_single).fmt_nanoplot(
        columns="vals",
        plot_type="line",
        **FMT_NANOPLOT_CASES[0],
    )
    res = _get_column_of_values(gt, column_name="vals", context="html")[0]

    assert _nanoplot_has_tag_attrs(
        res,
        tag="line",
        attrs=[
            ("x1", "0.0"),
            ("y1", "65.0"),
            ("stroke", "#4682B4"),
            ("stroke-width", "8"),
        ],
    )

    assert _nanoplot_has_tag_attrs(
        res,
        tag="g",
        attrs=[
            ("class", "horizontal-line"),
        ],
    )

    # All other test cases for the horizontal line nanoplot will produce the same output
    # as this previous one (none will error as the non-relevant options are no ops)

    for _, params in enumerate(FMT_NANOPLOT_CASES[1:], start=1):
        gt = GT(df_fmt_nanoplot_single).fmt_nanoplot(
            columns="vals",
            plot_type="line",
            **params,
        )
        res_other = _get_column_of_values(gt, column_name="vals", context="html")[0]

        assert res == res_other


# Test category 2: Horizontal bar-based nanoplot single values
def test_fmt_nanoplot_single_vals_only_bar():
    gt = GT(df_fmt_nanoplot_single).fmt_nanoplot(
        columns="vals",
        plot_type="bar",
        **FMT_NANOPLOT_CASES[0],
    )
    res = _get_column_of_values(gt, column_name="vals", context="html")[0]

    assert _nanoplot_has_tag_attrs(
        res,
        tag="rect",
        attrs=[
            ("stroke", "#CC3243"),
            ("stroke-width", "4"),
            ("fill", "#D75A68"),
        ],
    )

    assert _nanoplot_has_tag_attrs(
        res,
        tag="rect",
        attrs=[
            ("stroke", "transparent"),
            ("fill", "transparent"),
        ],
    )

    assert _nanoplot_has_tag_attrs(
        res,
        tag="text",
        attrs=[
            ("fill", "transparent"),
            ("stroke", "transparent"),
            ("font-size", "30px"),
        ],
    )

    # All other test cases for the horizontal bar nanoplot will produce the same output
    # as this previous one (none will error as the non-relevant options are no ops)
    for _, params in enumerate(FMT_NANOPLOT_CASES[1:], start=1):
        gt = GT(df_fmt_nanoplot_single).fmt_nanoplot(
            columns="vals",
            plot_type="bar",
            **params,
        )
        res_other = _get_column_of_values(gt, column_name="vals", context="html")[0]

        assert res == res_other


# Test category 3: Line-based nanoplot, multiple values per row
def test_fmt_nanoplot_multi_vals_line():
    # Subcase with default options
    gt = GT(df_fmt_nanoplot_multi).fmt_nanoplot(
        columns="vals",
        plot_type="line",
        **FMT_NANOPLOT_CASES[0],
    )
    res = _get_column_of_values(gt, column_name="vals", context="html")[0]

    assert _nanoplot_has_tag_attrs(
        res,
        tag="pattern",
        attrs=[
            ("width", "8"),
            ("height", "8"),
            ("patternUnits", "userSpaceOnUse"),
        ],
    )

    assert _nanoplot_has_tag_attrs(
        res,
        tag="path",
        attrs=[
            ("class", "area-closed"),
            ("stroke", "transparent"),
            ("stroke-width", "2"),
            ("fill-opacity", "0.7"),
        ],
    )

    assert _nanoplot_has_tag_attrs(
        res,
        tag="circle",
        attrs=[
            ("cx", "50.0"),
            ("cy", "115.0"),
            ("r", "10"),
            ("stroke", "#FFFFFF"),
            ("stroke-width", "4"),
            ("fill", "#FF0000"),
        ],
    )

    assert _nanoplot_has_tag_attrs(
        res,
        tag="rect",
        attrs=[
            ("x", "0"),
            ("y", "0"),
            ("width", "65"),
            ("height", "130"),
            ("stroke", "transparent"),
            ("stroke-width", "0"),
            ("fill", "transparent"),
        ],
    )

    assert _nanoplot_has_tag_attrs(
        res,
        tag="text",
        attrs=[
            ("x", "0"),
            ("y", "19.0"),
            ("fill", "transparent"),
            ("stroke", "transparent"),
            ("font-size", "25"),
        ],
    )

    assert _nanoplot_has_tag_attrs(
        res,
        tag="g",
        attrs=[
            ("class", "vert-line"),
        ],
    )

    assert _nanoplot_has_tag_attrs(
        res,
        tag="g",
        attrs=[
            ("class", "y-axis-line"),
        ],
    )


# Test category 3: Line-based nanoplot, multiple values per row, use of reference line
def test_fmt_nanoplot_multi_vals_line_ref_line():
    # Subcase with reference line
    gt = GT(df_fmt_nanoplot_multi).fmt_nanoplot(
        columns="vals",
        plot_type="line",
        **FMT_NANOPLOT_CASES[1],
    )
    res = _get_column_of_values(gt, column_name="vals", context="html")[0]

    assert _nanoplot_has_tag_attrs(
        res,
        tag="line",
        attrs=[
            ("class", "ref-line"),
            ("stroke", "#75A8B0"),
            ("stroke-width", "1"),
            ("stroke-dasharray", "4 3"),
            ("stroke-linecap", "round"),
            ("vector-effect", "non-scaling-stroke"),
        ],
    )


# Test category 4: Line-based nanoplot, multiple values per row, use of reference
# line and reference area
def test_fmt_nanoplot_multi_vals_line_ref_line_ref_area():
    gt = GT(df_fmt_nanoplot_multi).fmt_nanoplot(
        columns="vals",
        plot_type="line",
        **FMT_NANOPLOT_CASES[4],
    )
    res = _get_column_of_values(gt, column_name="vals", context="html")[0]

    assert _nanoplot_has_tag_attrs(
        res,
        tag="line",
        attrs=[
            ("class", "ref-line"),
            ("stroke", "#75A8B0"),
            ("stroke-width", "1"),
            ("stroke-dasharray", "4 3"),
            ("stroke-linecap", "round"),
            ("vector-effect", "non-scaling-stroke"),
        ],
    )

    assert _nanoplot_has_tag_attrs(
        res,
        tag="path",
        attrs=[
            ("stroke", "transparent"),
            ("stroke-width", "2"),
            ("fill", "#A6E6F2"),
            ("fill-opacity", "0.8"),
        ],
    )


# Test category 5: Bar-based nanoplot, multiple values per row
def test_fmt_nanoplot_multi_vals_bar():
    # Subcase with default options
    gt = GT(df_fmt_nanoplot_multi).fmt_nanoplot(
        columns="vals",
        plot_type="bar",
        **FMT_NANOPLOT_CASES[0],
    )
    res = _get_column_of_values(gt, column_name="vals", context="html")[0]

    assert _nanoplot_has_tag_attrs(
        res,
        tag="rect",
        attrs=[
            ("stroke", "#CC3243"),
            ("stroke-width", "4"),
            ("fill", "#D75A68"),
        ],
    )

    assert _nanoplot_has_tag_attrs(
        res,
        tag="rect",
        attrs=[
            ("x", "0"),
            ("y", "0"),
            ("width", "65"),
            ("height", "130"),
            ("stroke", "transparent"),
            ("stroke-width", "0"),
            ("fill", "transparent"),
        ],
    )

    assert _nanoplot_has_tag_attrs(
        res,
        tag="text",
        attrs=[
            ("x", "0"),
            ("y", "19.0"),
            ("fill", "transparent"),
            ("stroke", "transparent"),
            ("font-size", "25"),
        ],
    )


# Test category 6: Bar-based nanoplot, multiple values per row, use of reference line
def test_fmt_nanoplot_multi_vals_bar_ref_line():
    gt = GT(df_fmt_nanoplot_multi).fmt_nanoplot(
        columns="vals",
        plot_type="bar",
        **FMT_NANOPLOT_CASES[1],
    )
    res = _get_column_of_values(gt, column_name="vals", context="html")[0]

    assert _nanoplot_has_tag_attrs(
        res,
        tag="line",
        attrs=[
            ("class", "ref-line"),
            ("stroke", "#75A8B0"),
            ("stroke-width", "1"),
            ("stroke-dasharray", "4 3"),
            ("stroke-linecap", "round"),
            ("vector-effect", "non-scaling-stroke"),
        ],
    )


# Test category 7: Bar-based nanoplot, multiple values per row, reference line and reference area
def test_fmt_nanoplot_multi_vals_bar_ref_line_ref_area():
    gt = GT(df_fmt_nanoplot_multi).fmt_nanoplot(
        columns="vals",
        plot_type="bar",
        **FMT_NANOPLOT_CASES[4],
    )
    res = _get_column_of_values(gt, column_name="vals", context="html")[0]

    assert _nanoplot_has_tag_attrs(
        res,
        tag="line",
        attrs=[
            ("class", "ref-line"),
            ("stroke", "#75A8B0"),
            ("stroke-width", "1"),
            ("stroke-dasharray", "4 3"),
            ("stroke-linecap", "round"),
            ("vector-effect", "non-scaling-stroke"),
        ],
    )

    assert _nanoplot_has_tag_attrs(
        res,
        tag="path",
        attrs=[
            ("stroke", "transparent"),
            ("stroke-width", "2"),
            ("fill", "#A6E6F2"),
            ("fill-opacity", "0.8"),
        ],
    )


@pytest.mark.parametrize(
    "plot_type",
    [
        ("bars"),
        ("abc"),
    ],
)
def test_fmt_nanoplot_raise_implemented_error(plot_type: str):
    with pytest.raises(NotImplementedError) as exc_info:
        GT(df_fmt_nanoplot_single).fmt_nanoplot(columns="vals", plot_type=plot_type)
        assert f"Value received: {plot_type}" in exc_info.value.args[0]


def test_fmt_nanoplot_polars_listcol(snapshot):
    gt = GT(pl.DataFrame({"x": [[1, 2], [3, 4]]})).fmt_nanoplot("x")

    assert_rendered_body(snapshot, gt)


def test_normalize_locale():
    assert _normalize_locale("af-ZA") == "af"


def test_normalize_locale_noops_none():
    assert _normalize_locale(None) is None


def test_normalize_locale_raises():
    with pytest.raises(ValueError) as exc_info:
        _normalize_locale("abcde")

    assert "abcde" in exc_info.value.args[0]


def test_normalize_locale_babel_validation():
    defaults = _locale._get_default_locales_data()
    default_names = [entry["default_locale"] for entry in defaults]

    assert "de-CH" not in default_names
    assert _normalize_locale("de-CH") == "de-CH"


def test_get_locale_sep_mark_lookup():
    # , is the group associated with "ak" locale
    assert _get_locale_sep_mark("zzz", use_seps=True, locale="ak") == ","


def test_get_locale_sep_mark_default_for_none():
    assert _get_locale_sep_mark("zzz", use_seps=True, locale=None) == "zzz"


def test_get_locale_sep_mark_not_use_seps():
    # for some reason, when use seps is false, an empty string is returned
    assert _get_locale_sep_mark("zzz", use_seps=False) == ""


def test_get_locale_sep_mark_no_match_raises():
    with pytest.raises(Exception):
        _get_locale_sep_mark("zzz", use_seps=True, locale="NOT_A_LOCALE")


def test_get_local_dec_mark():
    # france uses a , as a decimal mark (e.g. 1.000,99)
    assert _get_locale_dec_mark("zzz", "fr") == ","


def test_get_locale_dec_mark_default():
    assert _get_locale_dec_mark(default="abc") == "abc"


def test_validate_locales():
    _validate_locale("fr")


def test_validate_locales_raises():
    with pytest.raises(ValueError) as exc_info:
        _validate_locale("NOT_A_LOCALE")

    assert "The normalized locale name `NOT-A-LOCALE`" in exc_info.value.args[0]


def test_get_locale_currency_code():
    assert _get_locale_currency_code("fr") == "EUR"


def test_get_locale_currency_code_default():
    assert _get_locale_currency_code() == "USD"


def test_get_locale_currency_code_no_match_raises():
    with pytest.raises(Exception):
        assert _get_locale_currency_code("NOT_A_LOCALE")


def test_get_currency_str():
    assert _get_currency_str("AED") == "DH"


def test_get_currency_str_no_match_raises():
    with pytest.raises(Exception):
        _get_currency_str("NOT_A_CURRENCY")


@pytest.mark.parametrize(
    "src, fn",
    [
        (1, "fmt_number"),
        (2, "fmt_integer"),
        (3, "fmt_scientific"),
        (4, "fmt_percent"),
        (5, "fmt_currency"),
        (6, "fmt_bytes"),
        ("2023-12-31", "fmt_date"),
        ("12:34:56", "fmt_time"),
        ("2023-12-31 12:34:56", "fmt_datetime"),
    ],
)
def test_fmt_with_locale1(src, fn):
    df = pd.DataFrame({"x": [src]})
    global_locale = local_locale = "en"

    # w/o global locale, w/o local locale => use default locale => "en"
    gt1 = getattr(GT(df), fn)()
    x1 = _get_column_of_values(gt1, column_name="x", context="html")

    # w global locale, w/o local locale => use global locale => "en"
    gt2 = getattr(GT(df, locale=global_locale), fn)()
    x2 = _get_column_of_values(gt2, column_name="x", context="html")

    # w/o global locale, w local locale => use local locale => "en"
    gt3 = getattr(GT(df), fn)(locale=local_locale)
    x3 = _get_column_of_values(gt3, column_name="x", context="html")

    assert x1 == x2 == x3


@pytest.mark.parametrize(
    "src, fn",
    [
        (1, "fmt_number"),
        (2, "fmt_integer"),
        (3, "fmt_scientific"),
        (4, "fmt_percent"),
        (5, "fmt_currency"),
        (6, "fmt_bytes"),
        ("2023-12-31", "fmt_date"),
        ("12:34:56", "fmt_time"),
        ("2023-12-31 12:34:56", "fmt_datetime"),
    ],
)
def test_fmt_with_locale2(src, fn):
    df = pd.DataFrame({"x": [src]})
    global_locale = local_locale = "ja"

    # w global locale, w/o local locale => use global locale => "ja"
    gt1 = getattr(GT(df, locale=global_locale), fn)()
    x1 = _get_column_of_values(gt1, column_name="x", context="html")

    # w/o global locale, w local locale => use local locale => "ja"
    gt2 = getattr(GT(df), fn)(locale=local_locale)
    x2 = _get_column_of_values(gt2, column_name="x", context="html")

    assert x1 == x2


@pytest.mark.parametrize(
    "src, fn",
    [
        (1, "fmt_number"),
        (2, "fmt_integer"),
        (3, "fmt_scientific"),
        (4, "fmt_percent"),
        (5, "fmt_currency"),
        (6, "fmt_bytes"),
        ("2023-12-31", "fmt_date"),
        ("12:34:56", "fmt_time"),
        ("2023-12-31 12:34:56", "fmt_datetime"),
    ],
)
def test_fmt_with_locale3(src, fn):
    df = pd.DataFrame({"x": [src]})
    global_locale, local_locale = "ja", "de"

    # w global locale, w local locale => use local locale => "de"
    gt = getattr(GT(df, locale=global_locale), fn)(locale=local_locale)
    x = _get_column_of_values(gt, column_name="x", context="html")

    gt_de = getattr(GT(df, locale="de"), fn)()
    x_de = _get_column_of_values(gt_de, column_name="x", context="html")

    assert x == x_de<|MERGE_RESOLUTION|>--- conflicted
+++ resolved
@@ -1522,17 +1522,10 @@
     assert strip_windows_drive(res) == dst
 
 
-<<<<<<< HEAD
 def test_fmt_icon_one_per_cell():
     df = pd.DataFrame({"x": ["hippo", "burger", "pizza-slice"]})
 
     gt = GT(df).fmt_icon(columns="x")
-=======
-def test_fmt_flag_one_per_cell():
-    df = pd.DataFrame({"x": ["FR", "DE", "GB"]})
-
-    gt = GT(df).fmt_flag(columns="x")
->>>>>>> 549b89e2
 
     column_vals = _get_column_of_values(gt, column_name="x", context="html")
 
@@ -1540,28 +1533,10 @@
         assert bool(re.search("^<span style.*?<svg.*?>.*?</svg></span>$", val))
 
 
-<<<<<<< HEAD
 def test_fmt_icon_two_per_cell():
     df = pd.DataFrame({"x": ["hippo,burger", "pizza-slice,fish"]})
 
     gt = GT(df).fmt_icon(columns="x")
-=======
-def test_fmt_flag_na_values():
-    df = pd.DataFrame({"x": ["FR", pd.NA]})
-
-    gt = GT(df).fmt_flag(columns="x")
-
-    column_vals = _get_column_of_values(gt, column_name="x", context="html")
-
-    assert bool(re.search("^<span style.*?<svg.*?>.*?</svg></span>$", column_vals[0]))
-    assert column_vals[1] == "<NA>"
-
-
-def test_fmt_flag_two_per_cell():
-    df = pd.DataFrame({"x": ["FR,DE", "TT,GB"]})
-
-    gt = GT(df).fmt_flag(columns="x")
->>>>>>> 549b89e2
 
     column_vals = _get_column_of_values(gt, column_name="x", context="html")
 
@@ -1574,7 +1549,6 @@
         )
 
 
-<<<<<<< HEAD
 def test_fmt_icon_single_color():
     df = pd.DataFrame({"x": ["hippo"]})
 
@@ -1664,7 +1638,46 @@
         'style="fill:red;fill-opacity:0.25;stroke:gray;stroke-width:2px;stroke-opacity:0.5;height:20px;width:25.0px;margin-left:3px;margin-right:4px;position:relative;vertical-align:-0.125em;overflow:visible;"'
         in _get_column_of_values(gt, column_name="x", context="html")[0]
     )
-=======
+
+
+def test_fmt_flag_one_per_cell():
+    df = pd.DataFrame({"x": ["FR", "DE", "GB"]})
+
+    gt = GT(df).fmt_flag(columns="x")
+
+    column_vals = _get_column_of_values(gt, column_name="x", context="html")
+
+    for val in column_vals:
+        assert bool(re.search("^<span style.*?<svg.*?>.*?</svg></span>$", val))
+
+
+def test_fmt_flag_na_values():
+    df = pd.DataFrame({"x": ["FR", pd.NA]})
+
+    gt = GT(df).fmt_flag(columns="x")
+
+    column_vals = _get_column_of_values(gt, column_name="x", context="html")
+
+    assert bool(re.search("^<span style.*?<svg.*?>.*?</svg></span>$", column_vals[0]))
+    assert column_vals[1] == "<NA>"
+
+
+def test_fmt_flag_two_per_cell():
+    df = pd.DataFrame({"x": ["FR,DE", "TT,GB"]})
+
+    gt = GT(df).fmt_flag(columns="x")
+
+    column_vals = _get_column_of_values(gt, column_name="x", context="html")
+
+    for val in column_vals:
+        assert bool(
+            re.search(
+                "^<span style.*?<svg.*?>.*?</svg> <svg.*?>.*?</svg></span>$",
+                val,
+            )
+        )
+
+
 def test_fmt_flag_separator():
     df = pd.DataFrame({"x": ["FR,DE", "TT,GB"]})
 
@@ -1719,7 +1732,6 @@
     assert bool(re.search("height:20px", column_vals_px[0]))
 
     assert column_vals_px == column_vals_num
->>>>>>> 549b89e2
 
 
 @pytest.mark.parametrize(
